# The USAspending Application Programming Interface (API)

The USAspending API allows the public to accesss data published via the Broker or USAspending.

## Background

The U.S. Department of the Treasury is building a suite of open-source tools to help federal agencies comply with the [DATA Act](http://fedspendingtransparency.github.io/about/ "Federal Spending Transparency Background") and to deliver the resulting standardized federal spending information back to agencies and to the public.

For more information about the DATA Act Broker codebase, please visit this repository's [main README](../README.md "DATA Act Broker Backend README").

## Table of Contents
  * [Status Codes](#status-codes)
  * [Data Routes](#data-routes)
    * [Routes and Methods](#routes-and-methods)
  * [GET Requests](#get-requests)
  * [POST Requests](#post-requests)
  * [Autocomplete Queries](#autocomplete-queries)
  * [Geographical Hierarchy Queries](#geographical-hierarchy-queries)


## DATA Act Data Store Route Documentation

Routes do not currently require any authorization

### Status Codes
In general, status codes returned are as follows:

* 200 if successful
* 400 if the request is malformed
* 500 for server-side errors

### Data Routes

Data routes are split by payload into POST and GET methods. In general, the format of a request and response will remain the same with the route only changing the data provided in the response. Some routes support aggregate metadata (such as the sum of a certain column for all entries in a dataset) and will be noted in the route listing.

#### Routes and Methods
The currently available routes are:
  * **/v1/awards/summary/**
    - _Description_: Provides award level summary data
    - _Methods_: GET, POST
    - _Metadata_: Provides `total_obligation_sum`, a sum of the `total_obligation` for all data in the dataset

  * **/v1/awards/summary/autocomplete/**
    - _Description_: Provides a fast endpoint for evaluating autocomplete queries against the awards/summary endpoint
    - _Methods_: POST

  * **/v1/references/locations/**
    - _Description_: Returns all `Location` data.
    - _Methods_: POST

  * **/v1/references/locations/geocomplete**
    - _Description_: A structured hierarchy geographical autocomplete. See [Geographical Hierarchy Queries](#geographical-hierarchy-queries) for more information
    - _Methods_: POST

  * **/v1/awards/**
    - _Description_: Returns all `FinancialAccountsByAwardsTransactionObligations` data. _NB_: This endpoint is due for a rework in the near future
    - _Methods_: GET

  * **/v1/accounts/**
    - _Description_: Returns all `AppropriationAccountBalances` data. _NB_: This endpoint is due for a rework in the near future
    - _Methods_: GET

  * **/v1/accounts/tas/**
    - _Description_: Returns all `TreasuryAppropriationAccount` data. _NB_: This endpoint is due for a rework in the near future
    - _Methods_: GET

  * **/v1/financial_activities/**
    - _Description_: Returns all `FinancialAccountsByProgramActivityObjectClass` data. _NB_: This endpoint is due for a rework in the near future
    - _Methods_: GET

  * **/v1/submissions/**
    - _Description_: Returns all `SubmissionAttributes` data. _NB_: This endpoint is due for a rework in the near future
    - _Methods_: GET

#### GET Requests
GET requests can be specified by attaching any field value pair to the route. This method supports any fields present in the data object and only the `equals` operation. It also supports pagination variables. Additionally, you may specifcy complex fields that use Django's foreign key traversal; for more details on this see `field` from the POST request. Examples below:

`/v1/awards/summary/?page=5&limit=1000`

`/v1/awards/summary/?funding_agency__fpds_code=0300`

#### POST Requests
The structure of the post request allows for a flexible and complex query with built-in pagination support.

#### Body (JSON)

```
{
    "page": 1,
    "limit": 1000,
    "order": ["recipient__location__location_state_code", "-recipient__name"],
    "fields": ["fain", "total_obligation"],
    "unique_values": ["recipient__location__location_state_code", "awarding_agency__name"],
    "exclude": ["recipient"]
    "filters": [
      {
        "field": "fain",
        "operation": "equals",
        "value": "12-34-56"
      },
      {
        "combine_method": "OR",
        "filters": [ . . . ]
      }
    ]
}
```

#### Body Description

<<<<<<< HEAD
* `page` - If your request requires pagination, this parameter specifies the page of results to return. Default: 1
* `limit` - The maximum length of a page in the response. Default: 100
* `order` - Specify the ordering of the results. This should _always_ be a list, even if it is only of length one. It will order by the first entry, then the second, then the third, and so on in order. This defaults to ascending. To get descending order, put a `-` in front of the field name, e.g. to sort descending on `awarding_agency__name`, put `-awarding_agency__name` in the list.
* `unique_values` - A list of fields for which you would like to know the unique values and how many items have that value. These are processed _after_ the filters. An example response with that value would be:
=======
* `page` - _Optional_ - If your request requires pagination, this parameter specifies the page of results to return. Default: 1
* `limit` - _Optional_ - The maximum length of a page in the response. Default: 100
* `unique_values` - _Optional_ - A list of fields for which you would like to know the unique values and how many items have that value. These are processed _after_ the filters. An example response with that value would be:
>>>>>>> 2aafc439
  ```
  {
    "unique_values_metadata": {
      "awarding_agency__name": {
        "SMALL BUSINESS ADMINISTRATION": 5,
        "DEPARTMENTAL OFFICES": 3,
        "null": 4
      },
      "recipient__location__location_state_code": {
        "SD": 1,
        "FL": 2,
        "MN": 1,
        "UT": 1,
        "TX": 2,
        "VA": 1,
        "CA": 1,
        "NC": 1,
        "LA": 1,
        "GA": 1
      }
    },
    "results": [ . . . ],
    "total_metadata": { . . . }
  }
  ```
In this case, two entires matching the specified filter have the state code of `FL`.
* `fields` - _Optional_ - What fields to return. Must be a list. Omitting this will return all fields.
* `exclude` - _Optional_ - What fields to exclude from the return. Must be a list.
* `filters` - _Optional_ - An array of objects specifying how to filter the dataset. When multiple filters are specified in the root list, they will be joined via _and_
  * `field` - A string specifying the field to compare the value to. This supports Django's foreign key relationship traversal; therefore, `funding_agency__fpds_code` will filter on the field `fpds_code` for the referenced object stored in `funding_agency`.
  * `operation` - The operation to use to compare the field to the value. Some operations place requirements upon the data type in the values parameter, noted below. The options for this field are:
    * `equals` - Evaluates the equality of the value with that stored in the field
      ```
      {
        "field": "fain",
        "operation": "equals",
        "value": "1234567"
      }
      ```
    * `less_than` - Evaluates whether the value stored in the field is less than the value specified in the filter
    ```
    {
      "field": "total_obligation",
      "operation": "less_than",
      "value": 2000
    }
    ```
    * `less_than_or_equal` - As `less_than`, but inclusive
    ```
    {
      "field": "total_obligation",
      "operation": "less_than_or_equal",
      "value": 100000
    }
    ```
    * `greater_than` - Evaluates whether the value stored in the field is greater than the value specified in the filter
    ```
    {
      "field": "total_obligation",
      "operation": "greater_than",
      "value": 3.50
    }
    ```
    * `greater_than_or_equal` - As `greater_than`, but inclusive
    ```
    {
      "field": "total_obligation",
      "operation": "greater_than_or_equal",
      "value": 20
    }
    ```
    * `in` - Evaluates if the value stored in the field is any of the values specified in the value parameter. `value` must be an array of values
    ```
    {
      "field": "recipient__name",
      "operation": "in",
      "value": [
          "DEPARTMENT OF LABOR",
          "HOUSING AND URBAN DEVELOPMENT",
          "LEXCORP"
        ]
    }
    ```
    * `range` - Evaluates if the value stored in the field is in the range defined by a list specified in the value parameter. `value` must be an array of length two. The first value in the array will be treated as the start of the range.
    ```
    {
      "field": "total_obligation",
      "operation": "range",
      "value": [250000, 1000000]
    }
    ```
    * `contains` - A case-insensitive containment test
    ```
    {
      "field": "recipient__name",
      "operation": "contains",
      "value": "BOEING"
    }
    ```
    * `is_null` - Evaluates if the field is null or not null. `value` must be either `true` or `false`
    ```
    {
      "field": "awarding_agency",
      "operation": "is_null",
      "value": false
    }
    ```
    * `search` - Executes a full text search on the specified field or fields
    ```
    {
      "field": "awarding_agency__name",
      "operation": "search",
      "value": "congress"
    }
    ```
    **_or_**
    ```
    {
      "field": ["awarding_agency__name", "recipient__name"]
      "operation": "search",
      "value": "treasury"
    }
    ```
    * `fy` - Evaluates if the field (generally should be a datetime field) falls within the federal fiscal year specified as `value`. `value` should be a 4-digit integer specifying the fiscal year. An example of a fiscal year is FY 2017 which runs from October 1st 2016 to September 30th 2017. Does not need `value_format` as it is assumed.
    ```
    {
      "field": "date_signed",
      "operation": "fy",
      "value": 2017
    }
    ```
    * `range_intersect` - Evaluates if the range defined by a two-field list intersects with the range defined
    by the two length array `value`. `value` can be a single item _only_ if `value_format` is also set to a
    range converting value. An example of where this is useful is when a contract spans multiple fiscal years, to evaluate whether it overlaps with any one particular fiscal year - that is, the range defined by `period_of_performance_start` to `period_of_performance_end` intersects with the fiscal year.

    For example, if your `field` parameter defines a range as `[3,5]` then the following ranges will intersect:
      * `[2,3]` - As the 3 overlaps
      * `[4,4]` - As the entire range is contained within another
      * `[0,100]` - As the entire range is contained within another
      * `[5,10]` - As the 5 overlaps

    Mathematically speaking, ranges will intersect as long as there exists some value `C` such that `r1 <= C <= r2` and `f1 <= C <= f2`
    ```
    {
      "field": ["create_date", "update_date"],
      "operation": "range_intersect",
      "value": ["2016-11-01", "2016-11-02"]
    }
    ```
    **_or_**
    ```
    {
      "field": ["create_date", "update_date"],
      "operation": "range_intersect",
      "value": 2017,
      "value_format": "fy"
    }
    ```
  * `value` - Specifies the value to compare the field against. Some operations require specific datatypes for the value, and they are documented in the `operation` section.
  * `value_format` - Specifies the format for the value. Only used in some operations where noted. Valid choices are enumerated below
    * `fy` - Treats a single value as a fiscal year range
  * `combine_method` - This is a special field which modifies how the filter behaves. When `combine_method` is specified, the only other allowed parameter on the filter is `filters` which should contain an array of filter objects. The `combine_method` will be used to logically join the filters in this list. Options are `AND` or `OR`.
  ```
  {
			"combine_method": "OR",
			"filters": [
				{
					"field": "funding_agency__fpds_code",
					"operation": "equals",
					"value": "0300"

				},
				{
					"field": "awarding_agency__fpds_code",
					"operation": "in",
					"value": ["0300", "0500"]

				}
				]

	}
  ```

#### Response (JSON)
The response object structure is the same whether you are making a GET or a POST request. The only difference is the data objects contained within the results parameter. An example of a response from `/v1/awards/summary/` can be found below

```
{
  "page_metadata": {
    "total_obligation_sum": -6000, // This is a meta-data field specific to the endpoint
    "num_pages": 499,
    "page_number": 1,
    "count": 1
  },
  "total_metadata": {
    "total_obligation_sum": 13459752.5, // Again, this is a meta-data field specific to the endpoint but applied to the entire dataset
    "count": 499
  },
  "results": [
    {
      "id": 4,
      "recipient": null,
      "awarding_agency": null,
      "funding_agency": null,
      "procurement_set": [
        {
          "procurement_id": 4,
          "action_date": "2016-09-08",
          "action_type": null,
          "federal_action_obligation": "-6000.00",
          "modification_number": "M0001",
          "award_description": null,
          "drv_award_transaction_usaspend": null,
          "drv_current_total_award_value_amount_adjustment": null,
          "drv_potential_total_award_value_amount_adjustment": null,
          "piid": "TEPS111408",
          "parent_award_id": null,
          "cost_or_pricing_data": null,
          "type_of_contract_pricing": null,
          "contract_award_type": null,
          "naics": null,
          "naics_description": null,
          "period_of_performance_potential_end_date": null,
          "ordering_period_end_date": null,
          "current_total_value_award": null,
          "potential_total_value_of_award": null,
          "referenced_idv_agency_identifier": null,
          "idv_type": null,
          "multiple_or_single_award_idv": null,
          "type_of_idc": null,
          "a76_fair_act_action": null,
          "dod_claimant_program_code": null,
          "clinger_cohen_act_planning": null,
          "commercial_item_acquisition_procedures": null,
          "commercial_item_test_program": null,
          "consolidated_contract": null,
          "contingency_humanitarian_or_peacekeeping_operation": null,
          "contract_bundling": null,
          "contract_financing": null,
          "contracting_officers_determination_of_business_size": null,
          "cost_accounting_standards": null,
          "country_of_product_or_service_origin": null,
          "davis_bacon_act": null,
          "evaluated_preference": null,
          "extent_competed": null,
          "fed_biz_opps": null,
          "foreign_funding": null,
          "gfe_gfp": null,
          "information_technology_commercial_item_category": null,
          "interagency_contracting_authority": null,
          "local_area_set_aside": null,
          "major_program": null,
          "purchase_card_as_payment_method": null,
          "multi_year_contract": null,
          "national_interest_action": null,
          "number_of_actions": null,
          "number_of_offers_received": null,
          "other_statutory_authority": null,
          "performance_based_service_acquisition": null,
          "place_of_manufacture": null,
          "price_evaluation_adjustment_preference_percent_difference": null,
          "product_or_service_code": null,
          "program_acronym": null,
          "other_than_full_and_open_competition": null,
          "recovered_materials_sustainability": null,
          "research": null,
          "sea_transportation": null,
          "service_contract_act": null,
          "small_business_competitiveness_demonstration_program": null,
          "solicitation_identifier": null,
          "solicitation_procedures": null,
          "fair_opportunity_limited_sources": null,
          "subcontracting_plan": null,
          "program_system_or_equipment_code": null,
          "type_set_aside": null,
          "epa_designated_product": null,
          "walsh_healey_act": null,
          "transaction_number": null,
          "referenced_idv_modification_number": null,
          "rec_flag": null,
          "drv_parent_award_awarding_agency_code": null,
          "drv_current_aggregated_total_value_of_award": null,
          "drv_current_total_value_of_award": null,
          "drv_potential_award_idv_amount_total_estimate": null,
          "drv_potential_aggregated_award_idv_amount_total_estimate": null,
          "drv_potential_aggregated_total_value_of_award": null,
          "drv_potential_total_value_of_award": null,
          "create_date": "2016-10-13T17:57:54.834457Z",
          "update_date": "2016-10-13T18:04:04.433041Z",
          "last_modified_date": null,
          "certified_date": null,
          "reporting_period_start": null,
          "reporting_period_end": null,
          "awarding_agency": 284,
          "recipient": 4,
          "award": 4,
          "submission": 1
        }
      ],
      "financialassistanceaward_set": [],
      "type": "C",
      "piid": "TEPS111408",
      "parent_award_id": null,
      "fain": null,
      "uri": null,
      "total_obligation": "-6000.00",
      "total_outlay": null,
      "date_signed": "2016-09-08",
      "description": null,
      "period_of_performance_start_date": null,
      "period_of_performance_current_end_date": null,
      "last_modified_date": null,
      "certified_date": null,
      "create_date": "2016-10-13T17:57:54.829889Z",
      "update_date": "2016-10-13T18:04:04.435900Z",
      "place_of_performance": null,
      "latest_submission": null
    }
  ]
}
```

### Response Description
The response has three functional parts:
  * `page_metadata` - Includes data about the pagination and any page-level metadata specific to the endpoint
    * `page_number` - What page is currently being returned
    * `num_page` - The number of pages available for this set of filters
    * `count` - The length of the `results` array for this page
  * `total_metadata` - Includes data about the total dataset and any dataset-level metadata specific to the endpoint
    * `count` - The total number of items in this dataset, spanning all pages
  * `results` - An array of objects corresponding to the data returned by the specified route. Will _always_ be an array, even if the number of results is only one.

### Autocomplete Queries
Autocomplete queries currently require the endpoint to have additional handling, as such, only a few have been implemented (notably awards/summary).
#### Body
```
{
	"fields": ["recipient__location__location_state_code", "recipient__location__location_state_name"],
	"value": "a",
	"mode": "contains"
}
```
#### Body Description
  * `fields` - A list of fields to be searched for autocomplete. This allows for foreign key traversal using the usual Django patterns. This should _always_ be a list, even if the length is only one
  * `value` - The value to use as the autocomplete pattern. Typically a string, but could be a number in uncommon circumstances. The search will currently _always_ be case insensitive
  * `mode` - _Optional_ - The search mode. Options available are:
    * `contains` - Matches if the field's value contains the specified value
    * `startswith` - Matches if the field's value starts with the specified value

#### Response
```
{
  "results": {
    "recipient__location__location_state_name": [
      "Texas",
      "California",
      "Georgia"
    ],
    "recipient__location__location_state_code": [
      "CA",
      "GA"
    ]
  },
  "counts": {
    "recipient__location__location_state_name": 3,
    "recipient__location__location_state_code": 2
  }
}
```
#### Response Description
  * `results` - The actual results. For each field search, will contain a list of all unique values matching the requested value and mode
  * `counts` - Contains the length of each array in the results object

### Geographical Hierarchy Queries
This is a special type of autocomplete query which allows users to search for geographical locations in a hierarchy.

#### Body
```
{
  "value": "u",
  "mode": "startswith",
  "scope": "domestic"
}
```

#### Body Description
  * `value` - The value to use as the autocomplete pattern. The search will currently _always_ be case insensitive
  * `mode` - _Optional_ -The search mode. Options available are:
    * `contains` - Matches if the field's value contains the specified value. This is the default behavior
    * `startswith` - Matches if the field's value starts with the specified value
  * `scope` - _Optional_ - The scope of the search. Options available are:
    * `domestic` - Matches only entries with the United States as the `location_country_code`
    * `foreign` - Matches only entries where the `location_country_code` is _not_ the United States
    * `all` - Matches any location entry. This is the default behavior

#### Response
```
[
  {
    "place_type": "STATE",
    "parent": "UNITED STATES",
    "matched_ids": [
      9,
      10
    ],
    "place": "Utah"
  },
  {
    "place_type": "COUNTRY",
    "parent": "USA",
    "matched_ids": [
      7,
      5,
      3,
      9,
      1,
      8,
      6,
      4,
      10,
      2
    ],
    "place": "UNITED STATES"
  },
  {
    "place_type": "STATE",
    "parent": "UNITED STATES",
    "matched_ids": [
      9
    ],
    "place": "UT"
  }
  ```
#### Response Description
  * `place` - The value of the place. e.g. A country's name, or a county name, etc.
  * `matched_ids` - An array of `location_id`s that match the given data. This can be used to look up awards, recipients, or other data by requesting these ids
  * `place_type` - The type of place. Options are:
    * `COUNTRY`
    * `CITY`
    * `COUNTY`
    * `STATE`
    * `ZIP`
    * `POSTAL CODE` - Used for foreign postal codes
    * `PROVINCE`
  * `parent` - The parent of the object, in a logical hierarchy. The parents for each type are listed below:
    * `COUNTRY` - Will specify the parent as the country code for reference purposes
    * `CITY` - Will specify the county the city is in for domestic cities, or the country for foreign cities
    * `COUNTY` - Will specify the state the the city is in for domestic cities
    * `STATE` - Will specify the country the state is in
    * `ZIP` - Will specify the state the zip code falls in. If a zip code falls in multiple states, two results will be generated
    * `POSTAL CODE` - Will specify the country the postal code falls in
    * `PROVINCE` - Will specify the country the province is in<|MERGE_RESOLUTION|>--- conflicted
+++ resolved
@@ -108,16 +108,10 @@
 
 #### Body Description
 
-<<<<<<< HEAD
-* `page` - If your request requires pagination, this parameter specifies the page of results to return. Default: 1
-* `limit` - The maximum length of a page in the response. Default: 100
-* `order` - Specify the ordering of the results. This should _always_ be a list, even if it is only of length one. It will order by the first entry, then the second, then the third, and so on in order. This defaults to ascending. To get descending order, put a `-` in front of the field name, e.g. to sort descending on `awarding_agency__name`, put `-awarding_agency__name` in the list.
-* `unique_values` - A list of fields for which you would like to know the unique values and how many items have that value. These are processed _after_ the filters. An example response with that value would be:
-=======
 * `page` - _Optional_ - If your request requires pagination, this parameter specifies the page of results to return. Default: 1
 * `limit` - _Optional_ - The maximum length of a page in the response. Default: 100
+* `order` - _Optional_ - Specify the ordering of the results. This should _always_ be a list, even if it is only of length one. It will order by the first entry, then the second, then the third, and so on in order. This defaults to ascending. To get descending order, put a `-` in front of the field name, e.g. to sort descending on `awarding_agency__name`, put `-awarding_agency__name` in the list.
 * `unique_values` - _Optional_ - A list of fields for which you would like to know the unique values and how many items have that value. These are processed _after_ the filters. An example response with that value would be:
->>>>>>> 2aafc439
   ```
   {
     "unique_values_metadata": {
