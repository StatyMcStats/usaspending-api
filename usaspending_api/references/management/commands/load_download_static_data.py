--- conflicted
+++ resolved
@@ -12,13 +12,8 @@
 
     @transaction.atomic
     def handle(self, *args, **options):
-
-<<<<<<< HEAD
         logger = logging.getLogger("console")
-=======
-        logger = logging.getLogger('console')
         JobStatus.objects.all().delete()
->>>>>>> e4f80d8d
 
         for status in lookups.JOB_STATUS:
             logger.info("Updating status: {}".format(status))
