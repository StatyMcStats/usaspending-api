--- conflicted
+++ resolved
@@ -847,15 +847,6 @@
             le.community_developed_corporation_owned_firm == "1"
         ):
             categories.append("community_development_corporations")
-<<<<<<< HEAD
-        if (le.business_types == "M"
-                or  # Nonprofit with 501(c)(3) IRS Status (Other than Institution of Higher Education)
-                le.business_types == "N"
-                or  # Nonprofit without 501(c)(3) IRS Status (Other than Institution of Higher Education)
-                le.business_types == "12" or  # FAADS+ equivalent for M/N
-                le.nonprofit_organization == "1" or le.other_not_for_profit_organization == "1" or
-                "foundation" in categories or "community_development_corporations" in categories):
-=======
         if (
             le.business_types == "M" or  # Nonprofit with 501(c)(3) IRS Status (Other than Institution of Higher Education)
             le.business_types == "N" or  # Nonprofit without 501(c)(3) IRS Status (Other than Institution of Higher Education)
@@ -866,7 +857,6 @@
             "foundation" in categories or
             "community_development_corporations" in categories
         ):
->>>>>>> da81d700
             categories.append("nonprofit")
         # End Non-profit category
 
@@ -976,11 +966,7 @@
         # Individuals Category
         if (
             le.individual == "1" or
-<<<<<<< HEAD
             le.business_types in ("P", "21")  # Individual
-=======
-            le.business_types in ("P", "21") # Individual
->>>>>>> da81d700
         ):
             categories.append("individuals")
         # End Individuals category
