import logging
import itertools
from django.db.models import Q
from usaspending_api.awards.v2.filters.location_filter_geocode import geocode_filter_locations
from usaspending_api.awards.v2.lookups.lookups import contract_type_mapping
from usaspending_api.common.exceptions import InvalidParameterException
from usaspending_api.references.models import PSC
from usaspending_api.accounts.views.federal_accounts_v2 import filter_on
from .filter_helpers import combine_date_range_queryset, total_obligation_queryset
from usaspending_api.awards.models import FinancialAccountsByAwards
from usaspending_api.awards.models_matviews import UniversalAwardView, UniversalTransactionView
from usaspending_api.search.v2 import elasticsearch_helper
from usaspending_api.settings import API_MAX_DATE, API_MIN_DATE, API_SEARCH_MIN_DATE
from usaspending_api.recipient.models import RecipientProfile

logger = logging.getLogger(__name__)


def universal_award_matview_filter(filters):
    return matview_search_filter(filters, UniversalAwardView, for_downloads=True)


def universal_transaction_matview_filter(filters):
    return matview_search_filter(filters, UniversalTransactionView, for_downloads=True)


def matview_search_filter(filters, model, for_downloads=False):
    queryset = model.objects.all()

    faba_flag = False
    faba_queryset = FinancialAccountsByAwards.objects.filter(award__isnull=False)

    for key, value in filters.items():
        if value is None:
            raise InvalidParameterException('Invalid filter: ' + key + ' has null as its value.')

        key_list = [
            'keywords',
            'elasticsearch_keyword',
            'time_period',
            'award_type_codes',
            'agencies',
            'legal_entities',
            'recipient_id',
            'recipient_search_text',
            'recipient_scope',
            'recipient_locations',
            'recipient_type_names',
            'place_of_performance_scope',
            'place_of_performance_locations',
            'award_amounts',
            'award_ids',
            'program_numbers',
            'naics_codes',
            'psc_codes',
            'contract_pricing_type_codes',
            'set_aside_type_codes',
            'extent_competed_type_codes',
            # next 3 keys used by federal account page
            'federal_account_ids',
            'object_class',
            'program_activity'
        ]

        if key not in key_list:
            raise InvalidParameterException('Invalid filter: ' + key + ' does not exist.')

        if key == "keywords":
            def keyword_parse(keyword):
                # keyword_ts_vector & award_ts_vector are Postgres TS_vectors.
                # keyword_ts_vector = recipient_name + naics_code + naics_description
                #     + psc_description + awards_description
                # award_ts_vector = piid + fain + uri
                filter_obj = Q(keyword_ts_vector=keyword) | \
                    Q(award_ts_vector=keyword)
                if keyword.isnumeric():
                    filter_obj |= Q(naics_code__contains=keyword)
                if len(keyword) == 4 and PSC.objects.all().filter(code__iexact=keyword).exists():
                    filter_obj |= Q(product_or_service_code__iexact=keyword)

                return filter_obj

            filter_obj = Q()
            for keyword in value:
                filter_obj |= keyword_parse(keyword)
            potential_DUNS = list(filter((lambda x: len(x) > 7 and len(x) < 10), value))
            if len(potential_DUNS) > 0:
                filter_obj |= Q(recipient_unique_id__in=potential_DUNS) | \
                    Q(parent_recipient_unique_id__in=potential_DUNS)

            queryset = queryset.filter(filter_obj)

        elif key == "elasticsearch_keyword":
            keyword = " ".join(value) if isinstance(value, list) else value
            transaction_ids = elasticsearch_helper.get_download_ids(keyword=keyword, field='transaction_id')
            # flatten IDs
            transaction_ids = list(itertools.chain.from_iterable(transaction_ids))
            logger.info('Found {} transactions based on keyword: {}'.format(len(transaction_ids), keyword))
            transaction_ids = [str(transaction_id) for transaction_id in transaction_ids]
            if model is UniversalAwardView:
                queryset = queryset.filter(latest_transaction__id__isnull=False)
            queryset &= queryset.extra(
                where=['"transaction_normalized"."id" = ANY(\'{{{}}}\'::int[])'.format(','.join(transaction_ids))])

        elif key == "time_period":
            min_date = API_SEARCH_MIN_DATE
            if for_downloads:
                min_date = API_MIN_DATE
            queryset &= combine_date_range_queryset(value, model, min_date, API_MAX_DATE)

        elif key == "award_type_codes":
            idv_flag = all(i in value for i in contract_type_mapping.keys())

            filter_obj = Q(type__in=value)
            if idv_flag:
                filter_obj |= Q(pulled_from='IDV') & Q(type__isnull=True)
            queryset &= model.objects.filter(filter_obj)

        elif key == "agencies":
            # TODO: Make function to match agencies in award filter throwing dupe error
            funding_toptier = Q()
            funding_subtier = Q()
            awarding_toptier = Q()
            awarding_subtier = Q()
            for v in value:
                type = v["type"]
                tier = v["tier"]
                name = v["name"]
                if type == "funding":
                    if tier == "toptier":
                        funding_toptier |= Q(funding_toptier_agency_name=name)
                    elif tier == "subtier":
                        if 'toptier_name' in v:
                            funding_subtier |= (Q(funding_subtier_agency_name=name) &
                                                Q(funding_toptier_agency_name=v['toptier_name']))
                        else:
                            funding_subtier |= Q(funding_subtier_agency_name=name)

                elif type == "awarding":
                    if tier == "toptier":
                        awarding_toptier |= Q(awarding_toptier_agency_name=name)
                    elif tier == "subtier":
                        if 'toptier_name' in v:
                            awarding_subtier |= (Q(awarding_subtier_agency_name=name) &
                                                 Q(awarding_toptier_agency_name=v['toptier_name']))
                        else:
                            awarding_subtier |= Q(awarding_subtier_agency_name=name)

            awarding_queryfilter = Q()
            funding_queryfilter = Q()

            # Since these are Q filters, no DB hits for boolean checks
            if funding_toptier:
                funding_queryfilter |= funding_toptier
            if funding_subtier:
                funding_queryfilter |= funding_subtier
            if awarding_toptier:
                awarding_queryfilter |= awarding_toptier
            if awarding_subtier:
                awarding_queryfilter |= awarding_subtier

            queryset = queryset.filter(funding_queryfilter & awarding_queryfilter)

        elif key == "legal_entities":
            # This filter key has effectively become obsolete by recipient_search_text
            msg = 'API request included "{}" key. No filtering will occur with provided value "{}"'
            logger.info(msg.format(key, value))
            # in_query = [v for v in value]
            # if len(in_query) != 0:
            #     queryset &= model.objects.filter(recipient_id__in=in_query)

        elif key == "recipient_search_text":
            all_filters_obj = Q()
            for recip in value:
                upper_recipient_string = str(recip).upper()
                # recipient_name_ts_vector is a postgres TS_Vector
                filter_obj = Q(recipient_name_ts_vector=upper_recipient_string)
                if len(upper_recipient_string) == 9 and upper_recipient_string[:5].isnumeric():
                    filter_obj |= Q(recipient_unique_id=upper_recipient_string)
                all_filters_obj |= filter_obj
            queryset &= model.objects.filter(all_filters_obj)

        elif key == "recipient_id":
            filter_obj = Q()
            recipient_hash = value[:-2]

            if value.endswith('P'):  # For parent types, gather all of the children's transactions
<<<<<<< HEAD
                children_duns_list = RecipientProfile.objects \
                    .filter(recipient_hash=recipient_hash, recipient_level='P') \
                    .values('recipient_affiliations')
                filter_obj = Q(recipient_unique_id__in=list(children_duns_list)[0]['recipient_affiliations'])
=======
                parent_duns_rows = (
                    RecipientProfile.objects.filter(recipient_hash=recipient_hash, recipient_level='P')
                    .values('recipient_unique_id')
                )
                if len(parent_duns_rows) == 1:
                    parent_duns = parent_duns_rows[0]['recipient_unique_id']
                    filter_obj = Q(parent_recipient_unique_id=parent_duns)
                elif len(parent_duns_rows) > 2:
                    raise InvalidParameterException('Non-unique Record in ')
>>>>>>> 22384bd1
            else:
                filter_obj = Q(recipient_hash=recipient_hash)
            queryset &= model.objects.filter(filter_obj)

        elif key == "recipient_scope":
            if value == "domestic":
                queryset = queryset.filter(recipient_location_country_name="UNITED STATES")
            elif value == "foreign":
                queryset = queryset.exclude(recipient_location_country_name="UNITED STATES")
            else:
                raise InvalidParameterException('Invalid filter: recipient_scope type is invalid.')

        elif key == "recipient_locations":
            or_queryset = geocode_filter_locations(
                'recipient_location', value, model, True
            )
            queryset &= or_queryset

        elif key == "recipient_type_names":
            if len(value) != 0:
                queryset &= model.objects.filter(business_categories__overlap=value)

        elif key == "place_of_performance_scope":
            if value == "domestic":
                queryset = queryset.filter(pop_country_name="UNITED STATES")
            elif value == "foreign":
                queryset = queryset.exclude(pop_country_name="UNITED STATES")
            else:
                raise InvalidParameterException('Invalid filter: place_of_performance_scope is invalid.')

        elif key == "place_of_performance_locations":
            queryset &= geocode_filter_locations(
                'pop', value, model, True
            )

        elif key == "award_amounts":
            queryset &= total_obligation_queryset(value, model, filters)

        elif key == "award_ids":
            filter_obj = Q()
            for val in value:
                # award_id_string is a Postgres TS_vector
                # award_id_string = piid + fain + uri
                filter_obj |= Q(award_ts_vector=val)
            queryset &= model.objects.filter(filter_obj)

        elif key == "program_numbers":
            in_query = [v for v in value]
            if len(in_query) != 0:
                queryset &= model.objects.filter(
                    cfda_number__in=in_query)

        elif key == "naics_codes":
            in_query = [v for v in value]
            if len(in_query) != 0:
                queryset &= model.objects.filter(
                    naics_code__in=in_query)

        elif key == "psc_codes":
            in_query = [v for v in value]
            if len(in_query) != 0:
                queryset &= model.objects.filter(
                    product_or_service_code__in=in_query)

        elif key == "contract_pricing_type_codes":
            in_query = [v for v in value]
            if len(in_query) != 0:
                queryset &= model.objects.filter(
                    type_of_contract_pricing__in=in_query)

        elif key == "set_aside_type_codes":
            or_queryset = Q()
            for v in value:
                or_queryset |= Q(type_set_aside__exact=v)
            queryset = queryset.filter(or_queryset)

        elif key == "extent_competed_type_codes":
            or_queryset = Q()
            for v in value:
                or_queryset |= Q(extent_competed__exact=v)
            queryset = queryset.filter(or_queryset)

        # Federal Account Filter
        elif key == "federal_account_ids":
            faba_flag = True
            or_queryset = Q()
            for v in value:
                or_queryset |= Q(treasury_account__federal_account_id=v)
            faba_queryset = faba_queryset.filter(or_queryset)

        # Federal Account Filter
        elif key == "object_class":
            faba_flag = True
            result = Q()
            for oc in value:
                subresult = Q()
                for (key, values) in oc.items():
                    subresult &= filter_on("treasury_account__program_balances__object_class", key, values)
                result |= subresult
            faba_queryset = faba_queryset.filter(result)

        # Federal Account Filter
        elif key == "program_activity":
            faba_flag = True
            or_queryset = Q()
            for v in value:
                or_queryset |= Q(treasury_account__program_balances__program_activity__program_activity_code=v)
            faba_queryset = faba_queryset.filter(or_queryset)

    if faba_flag:
        award_ids = faba_queryset.values('award_id')
        queryset = queryset.filter(award_id__in=award_ids)

    return queryset<|MERGE_RESOLUTION|>--- conflicted
+++ resolved
@@ -185,12 +185,6 @@
             recipient_hash = value[:-2]
 
             if value.endswith('P'):  # For parent types, gather all of the children's transactions
-<<<<<<< HEAD
-                children_duns_list = RecipientProfile.objects \
-                    .filter(recipient_hash=recipient_hash, recipient_level='P') \
-                    .values('recipient_affiliations')
-                filter_obj = Q(recipient_unique_id__in=list(children_duns_list)[0]['recipient_affiliations'])
-=======
                 parent_duns_rows = (
                     RecipientProfile.objects.filter(recipient_hash=recipient_hash, recipient_level='P')
                     .values('recipient_unique_id')
@@ -200,7 +194,6 @@
                     filter_obj = Q(parent_recipient_unique_id=parent_duns)
                 elif len(parent_duns_rows) > 2:
                     raise InvalidParameterException('Non-unique Record in ')
->>>>>>> 22384bd1
             else:
                 filter_obj = Q(recipient_hash=recipient_hash)
             queryset &= model.objects.filter(filter_obj)
