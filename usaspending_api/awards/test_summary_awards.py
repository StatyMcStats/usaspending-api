--- conflicted
+++ resolved
@@ -3,24 +3,18 @@
 from model_mommy import mommy
 from usaspending_api.awards.models import Award
 
+
 @pytest.fixture(scope="session")
 def award_models():
     mommy.make('awards.Award', total_obligation="2000", _quantity=2)
-    mommy.make('awards.Award', type="U", total_obligation=None, date_signed=None, recipient=None)
-
-<<<<<<< HEAD
-@pytest.fixture(scope="session")
-def award_models():
-    mommy.make('awards.Award', total_obligation="2000", _quantity=2)
-    mommy.make('awards.Award',
-               type="U",
-               total_obligation=None,
-               date_signed=None,
-               recipient=None)
+    mommy.make(
+        'awards.Award',
+        type="U",
+        total_obligation=None,
+        date_signed=None,
+        recipient=None)
 
 
-=======
->>>>>>> df965ed0
 @pytest.mark.django_db
 def test_null_awards(award_models):
     assert Award.objects.count() == 3
