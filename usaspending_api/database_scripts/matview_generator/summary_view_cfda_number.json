{
  "final_name": "summary_view_cfda_number",
  "refresh": true,
  "matview_sql": [
    "SELECT",
    "  MD5(array_to_string(sort(array_agg(transaction_normalized.id::int)), ' ')) AS pk,",
    "  transaction_normalized.action_date,",
    "  transaction_normalized.fiscal_year,",
    "  transaction_normalized.type,",
    "  transaction_fpds.pulled_from,",
    "  transaction_fabs.cfda_number,",
    "  transaction_fabs.cfda_title,",
<<<<<<< HEAD
=======
    "",
    "  SUM(COALESCE(CASE",
    "    WHEN awards.category = 'loans' THEN awards.total_subsidy_cost",
    "    ELSE transaction_normalized.federal_action_obligation",
    "  END, 0)::NUMERIC(23, 2))::NUMERIC(23, 2) AS generated_pragmatic_obligation,",
>>>>>>> 986089b7
    "  SUM(COALESCE(transaction_normalized.federal_action_obligation, 0))::NUMERIC(20, 2) AS federal_action_obligation,",
    "  SUM(COALESCE(transaction_normalized.original_loan_subsidy_cost, 0))::NUMERIC(20, 2) AS original_loan_subsidy_cost,",
    "  SUM(COALESCE(transaction_normalized.face_value_loan_guarantee, 0))::NUMERIC(23, 2) AS face_value_loan_guarantee,",
    "  COUNT(*) counts",
    "FROM",
    "  transaction_normalized",
    "LEFT OUTER JOIN",
<<<<<<< HEAD
    "  transaction_fabs ON (transaction_normalized.id = transaction_fabs.transaction_id)",
    "LEFT OUTER JOIN",
=======
    "  awards ON (transaction_normalized.award_id = awards.id)",
    "LEFT OUTER JOIN",
    "  transaction_fabs ON (transaction_normalized.id = transaction_fabs.transaction_id)",
    "LEFT OUTER JOIN",
>>>>>>> 986089b7
    "  transaction_fpds ON (transaction_normalized.id = transaction_fpds.transaction_id)",
    "WHERE",
    "  transaction_normalized.action_date >= '2007-10-01'",
    "GROUP BY",
    "  transaction_normalized.action_date,",
    "  transaction_normalized.fiscal_year,",
    "  transaction_normalized.type,",
    "  transaction_fpds.pulled_from,",
    "  transaction_fabs.cfda_number,",
    "  transaction_fabs.cfda_title"
  ],
  "indexes": [
    {
      "name": "unique_pk",
      "unique": true,
      "columns": [{"name": "pk"}]
    }, {
      "name": "action_date",
      "columns": [{"name": "action_date", "order": "DESC NULLS LAST"}]
    }, {
      "name": "type",
      "columns": [
        {"name": "type"}
      ]
    }, {
      "name": "pulled_from",
      "where": "pulled_from IS NOT NULL",
      "columns": [{"name": "pulled_from"}]
    }
  ]
}<|MERGE_RESOLUTION|>--- conflicted
+++ resolved
@@ -10,14 +10,11 @@
     "  transaction_fpds.pulled_from,",
     "  transaction_fabs.cfda_number,",
     "  transaction_fabs.cfda_title,",
-<<<<<<< HEAD
-=======
     "",
     "  SUM(COALESCE(CASE",
     "    WHEN awards.category = 'loans' THEN awards.total_subsidy_cost",
     "    ELSE transaction_normalized.federal_action_obligation",
     "  END, 0)::NUMERIC(23, 2))::NUMERIC(23, 2) AS generated_pragmatic_obligation,",
->>>>>>> 986089b7
     "  SUM(COALESCE(transaction_normalized.federal_action_obligation, 0))::NUMERIC(20, 2) AS federal_action_obligation,",
     "  SUM(COALESCE(transaction_normalized.original_loan_subsidy_cost, 0))::NUMERIC(20, 2) AS original_loan_subsidy_cost,",
     "  SUM(COALESCE(transaction_normalized.face_value_loan_guarantee, 0))::NUMERIC(23, 2) AS face_value_loan_guarantee,",
@@ -25,15 +22,10 @@
     "FROM",
     "  transaction_normalized",
     "LEFT OUTER JOIN",
-<<<<<<< HEAD
-    "  transaction_fabs ON (transaction_normalized.id = transaction_fabs.transaction_id)",
-    "LEFT OUTER JOIN",
-=======
     "  awards ON (transaction_normalized.award_id = awards.id)",
     "LEFT OUTER JOIN",
     "  transaction_fabs ON (transaction_normalized.id = transaction_fabs.transaction_id)",
     "LEFT OUTER JOIN",
->>>>>>> 986089b7
     "  transaction_fpds ON (transaction_normalized.id = transaction_fpds.transaction_id)",
     "WHERE",
     "  transaction_normalized.action_date >= '2007-10-01'",
