--- conflicted
+++ resolved
@@ -44,22 +44,16 @@
     "  psc.description AS product_or_service_description,",
     "  transaction_fpds.naics AS naics_code,",
     "  naics.description AS naics_description,",
-<<<<<<< HEAD
-=======
-    "",
->>>>>>> 986089b7
+    "",
     "  obligation_to_enum(awards.total_obligation) AS total_obl_bin,",
     "  transaction_fpds.type_of_contract_pricing,",
     "  transaction_fpds.type_set_aside,",
     "  transaction_fpds.extent_competed,",
-<<<<<<< HEAD
-=======
     "",
     "  SUM(COALESCE(CASE",
     "    WHEN awards.category = 'loans' THEN awards.total_subsidy_cost",
     "    ELSE transaction_normalized.federal_action_obligation",
     "  END, 0)::NUMERIC(23, 2))::NUMERIC(23, 2) AS generated_pragmatic_obligation,",
->>>>>>> 986089b7
     "  SUM(COALESCE(transaction_normalized.federal_action_obligation, 0))::NUMERIC(20, 2) AS federal_action_obligation,",
     "  SUM(COALESCE(transaction_normalized.original_loan_subsidy_cost, 0))::NUMERIC(20, 2) AS original_loan_subsidy_cost,",
     "  SUM(COALESCE(transaction_normalized.face_value_loan_guarantee, 0))::NUMERIC(23, 2) AS face_value_loan_guarantee,",
