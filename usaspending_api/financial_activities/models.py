--- conflicted
+++ resolved
@@ -8,12 +8,7 @@
 
 class FinancialAccountsByProgramActivityObjectClass(DataSourceTrackedModel):
     financial_accounts_by_program_activity_object_class_id = models.AutoField(primary_key=True)
-<<<<<<< HEAD
-    program_activity_name = models.CharField(max_length=164)  # uselessly denormalized
-    program_activity_code = models.ForeignKey(RefProgramActivity, models.DO_NOTHING, db_column='program_activity_code')  # This should just be named `program_activity`, right?  It should be named after the object, not a field on the object
-=======
     program_activity = models.ForeignKey(RefProgramActivity, models.DO_NOTHING, null=True, db_index=True)
->>>>>>> a7ca4792
     submission = models.ForeignKey(SubmissionAttributes, models.CASCADE)
     object_class = models.ForeignKey(ObjectClass, models.DO_NOTHING, null=True, db_index=True)
     treasury_account = models.ForeignKey(TreasuryAppropriationAccount, models.CASCADE, related_name="program_balances", null=True)
