--- conflicted
+++ resolved
@@ -1,61 +1,49 @@
 [
     {
-        "name": "Test field limiting on awards/summary",
-        "request_object": {
+        "response_object": {
+            "page_metadata": {
+                "count": 1,
+                "num_pages": 26,
+                "page_number": 1
+            },
+            "total_metadata": {
+                "count": 26
+            },
+            "results": [
+                {
+                    "piid": null,
+                    "fain": "SBAHQ15J0005",
+                    "uri": null
+                }
+            ]
+        },
+        "request_object": {
+            "page": 1,
             "limit": 1,
             "fields": [
                 "fain",
                 "uri",
                 "piid"
-            ],
-            "page": 1
-        },
-        "method": "POST",
-        "url": "/api/v1/awards/summary/",
+            ]
+        },
+        "name": "Test field limiting on awards/summary",
+        "status_code": 200,
+        "method": "POST",
+        "url": "/api/v1/awards/summary/"
+    },
+    {
         "response_object": {
             "page_metadata": {
                 "count": 1,
-                "page_number": 1,
-                "num_pages": 52
-            },
-            "total_metadata": {
-                "count": 52
+                "num_pages": 26,
+                "page_number": 1
+            },
+            "total_metadata": {
+                "count": 26
             },
             "results": [
                 {
-                    "piid": null,
-                    "fain": "SBAHQ15J0005",
-                    "uri": null
-                }
-            ]
-        },
-        "status_code": 200
-    },
-    {
-        "name": "Testing field exclusion on awards/summary",
-        "request_object": {
-            "exclude": [
-                "fain",
-                "uri",
-                "piid"
-            ],
-            "limit": 1,
-            "page": 1
-        },
-        "method": "POST",
-        "url": "/api/v1/awards/summary/",
-        "response_object": {
-            "page_metadata": {
-                "count": 1,
-                "page_number": 1,
-                "num_pages": 52
-            },
-            "total_metadata": {
-                "count": 52
-            },
-            "results": [
-                {
-                    "id": 15,
+                    "id": 47587,
                     "type": "05",
                     "type_description": "Cooperative Agreement",
                     "total_obligation": "15000.00",
@@ -63,29 +51,15 @@
                     "date_signed": "2016-09-20",
                     "description": "FY 15 7J",
                     "period_of_performance_start_date": "2016-09-20",
-                    "period_of_performance_current_end_date": "2016-09-20",
+                    "period_of_performance_current_end_date": "2016-12-28",
                     "awarding_agency": {
-                        "toptier_agency": {
-                            "cgac_code": "073",
-                            "fpds_code": "7300",
-                            "name": "SMALL BUSINESS ADMINISTRATION"
-                        },
-                        "subtier_agency": {
-                            "subtier_code": "7300",
-                            "name": "SMALL BUSINESS ADMINISTRATION"
-                        },
+                        "toptier_agency": null,
+                        "subtier_agency": null,
                         "office_agency": null
                     },
                     "funding_agency": {
-                        "toptier_agency": {
-                            "cgac_code": "073",
-                            "fpds_code": "7300",
-                            "name": "SMALL BUSINESS ADMINISTRATION"
-                        },
-                        "subtier_agency": {
-                            "subtier_code": "7300",
-                            "name": "SMALL BUSINESS ADMINISTRATION"
-                        },
+                        "toptier_agency": null,
+                        "subtier_agency": null,
                         "office_agency": null
                     },
                     "recipient": {
@@ -108,46 +82,18 @@
                             "location_country_code": "USA"
                         }
                     },
-                    "place_of_performance": {
-                        "location_country_name": null,
-                        "location_state_code": null,
-                        "location_state_name": "South Dakota",
-                        "location_city_name": "Rapid City",
-                        "location_address_line1": null,
-                        "location_address_line2": null,
-                        "location_address_line3": null,
-                        "location_zip5": null,
-                        "location_foreign_postal_code": null,
-                        "location_foreign_province": null,
-                        "location_foreign_city_name": null,
-                        "location_country_code": "USA"
-                    },
+                    "place_of_performance": 4,
+                    "procurement_set": [],
                     "financialassistanceaward_set": [
                         {
                             "action_date": "2016-09-20",
-<<<<<<< HEAD
-                            "federal_action_obligation": "6098.67",
-                            "modification_number": "0003:670400DB",
-                            "award_description": "FY 15 7J",
-=======
                             "federal_action_obligation": "8901.33",
                             "modification_number": "0003:560400DB",
                             "description": "FY 15 7J",
->>>>>>> 673a6154
                             "cfda_number": "59.007",
                             "cfda_title": "7(j) Technical Assistance",
                             "face_value_loan_guarantee": null,
                             "original_loan_subsidy_cost": null,
-<<<<<<< HEAD
-                            "assistance_type": "05",
-                            "update_date": "2017-01-17T20:49:02.870672Z"
-                        },
-                        {
-                            "action_date": "2016-09-20",
-                            "federal_action_obligation": "8901.33",
-                            "modification_number": "0003:560400DB",
-                            "award_description": "FY 15 7J",
-=======
                             "type": "05",
                             "update_date": "2016-12-20T22:50:56.818000Z"
                         },
@@ -156,82 +102,80 @@
                             "federal_action_obligation": "6098.67",
                             "modification_number": "0003:670400DB",
                             "description": "FY 15 7J",
->>>>>>> 673a6154
                             "cfda_number": "59.007",
                             "cfda_title": "7(j) Technical Assistance",
                             "face_value_loan_guarantee": null,
                             "original_loan_subsidy_cost": null,
-<<<<<<< HEAD
-                            "assistance_type": "05",
-                            "update_date": "2017-01-17T20:49:02.827159Z"
-=======
                             "type": "05",
                             "update_date": "2016-12-20T22:50:56.849000Z"
->>>>>>> 673a6154
                         }
-                    ],
-                    "procurement_set": []
-                }
-            ]
-        },
-        "status_code": 200
-    },
-    {
+                    ]
+                }
+            ]
+        },
+        "request_object": {
+            "page": 1,
+            "limit": 1,
+            "exclude": [
+                "fain",
+                "uri",
+                "piid"
+            ]
+        },
+        "name": "Testing field exclusion on awards/summary",
+        "status_code": 200,
+        "method": "POST",
+        "url": "/api/v1/awards/summary/"
+    },
+    {
+        "response_object": {
+            "page_metadata": {
+                "count": 0,
+                "num_pages": 1,
+                "page_number": 1
+            },
+            "total_metadata": {
+                "count": 0
+            },
+            "results": []
+        },
+        "request_object": {
+            "page": 1,
+            "limit": 1,
+            "filters": [
+                {
+                    "operation": "equals",
+                    "field": "funding_agency__toptier_agency__name",
+                    "value": "SMALL BUSINESS ADMINISTRATION"
+                }
+            ],
+            "fields": [
+                "funding_agency"
+            ]
+        },
         "name": "Testing filter operation 'equals' on awards/summary",
-        "request_object": {
-            "fields": [
-                "funding_agency"
-            ],
+        "status_code": 200,
+        "method": "POST",
+        "url": "/api/v1/awards/summary/"
+    },
+    {
+        "response_object": {
+            "page_metadata": {
+                "count": 0,
+                "num_pages": 1,
+                "page_number": 1
+            },
+            "total_metadata": {
+                "count": 0
+            },
+            "results": []
+        },
+        "request_object": {
+            "page": 1,
             "limit": 1,
             "filters": [
                 {
-                    "field": "funding_agency__toptier_agency__name",
-                    "value": "SMALL BUSINESS ADMINISTRATION",
-                    "operation": "equals"
-                }
-            ],
-            "page": 1
-        },
-        "method": "POST",
-        "url": "/api/v1/awards/summary/",
-        "response_object": {
-            "page_metadata": {
-                "count": 1,
-                "page_number": 1,
-                "num_pages": 26
-            },
-            "total_metadata": {
-                "count": 26
-            },
-            "results": [
-                {
-                    "funding_agency": {
-                        "toptier_agency": {
-                            "cgac_code": "073",
-                            "fpds_code": "7300",
-                            "name": "SMALL BUSINESS ADMINISTRATION"
-                        },
-                        "subtier_agency": {
-                            "subtier_code": "7300",
-                            "name": "SMALL BUSINESS ADMINISTRATION"
-                        },
-                        "office_agency": null
-                    }
-                }
-            ]
-        },
-        "status_code": 200
-    },
-    {
-        "name": "Testing filter operation 'range_intersect' on awards/summary",
-        "request_object": {
-            "fields": [
-                "create_date",
-                "update_date"
-            ],
-            "limit": 1,
-            "filters": [
-                {
+                    "operation": "range_intersect",
                     "field": [
                         "create_date",
                         "update_date"
@@ -239,226 +183,135 @@
                     "value": [
                         "2015-10-05",
                         "2016-12-10"
-                    ],
-                    "operation": "range_intersect"
-                }
-            ],
-            "page": 1
-        },
-        "method": "POST",
-        "url": "/api/v1/awards/summary/",
-        "response_object": {
-            "page_metadata": {
-                "count": 0,
-                "page_number": 1,
-                "num_pages": 1
-            },
-            "total_metadata": {
-                "count": 0
-            },
-            "results": []
-        },
-        "status_code": 200
-    },
-    {
-        "name": "Testing filter operation 'search' on awards/summary",
-        "request_object": {
+                    ]
+                }
+            ],
+            "fields": [
+                "create_date",
+                "update_date"
+            ]
+        },
+        "name": "Testing filter operation 'range_intersect' on awards/summary",
+        "status_code": 200,
+        "method": "POST",
+        "url": "/api/v1/awards/summary/"
+    },
+    {
+        "response_object": {
+            "page_metadata": {
+                "count": 0,
+                "num_pages": 1,
+                "page_number": 1
+            },
+            "total_metadata": {
+                "count": 0
+            },
+            "results": []
+        },
+        "request_object": {
+            "page": 1,
+            "limit": 5,
+            "filters": [
+                {
+                    "operation": "search",
+                    "field": "funding_agency__toptier_agency__name",
+                    "value": "small"
+                }
+            ],
             "fields": [
                 "fain",
                 "create_date",
                 "funding_agency"
-            ],
-            "limit": 5,
-            "filters": [
-                {
-                    "field": "funding_agency__toptier_agency__name",
-                    "value": "small",
-                    "operation": "search"
-                }
-            ],
-            "page": 1
-        },
-        "method": "POST",
-        "url": "/api/v1/awards/summary/",
+            ]
+        },
+        "name": "Testing filter operation 'search' on awards/summary",
+        "status_code": 200,
+        "method": "POST",
+        "url": "/api/v1/awards/summary/"
+    },
+    {
         "response_object": {
             "page_metadata": {
                 "count": 5,
-                "page_number": 1,
-                "num_pages": 6
-            },
-            "total_metadata": {
-                "count": 26
+                "num_pages": 1,
+                "page_number": 1
+            },
+            "total_metadata": {
+                "count": 5
             },
             "results": [
                 {
-                    "fain": null,
-                    "create_date": "2017-01-17T20:49:03.764426Z",
-                    "funding_agency": {
-                        "toptier_agency": {
-                            "cgac_code": "073",
-                            "fpds_code": "7300",
-                            "name": "SMALL BUSINESS ADMINISTRATION"
-                        },
-                        "subtier_agency": {
-                            "subtier_code": "7300",
-                            "name": "SMALL BUSINESS ADMINISTRATION"
-                        },
-                        "office_agency": null
-                    }
+                    "fain": "SBAHQ15J0005",
+                    "uri": null
                 },
                 {
-                    "fain": null,
-                    "create_date": "2017-01-17T20:49:05.014240Z",
-                    "funding_agency": {
-                        "toptier_agency": {
-                            "cgac_code": "073",
-                            "fpds_code": "7300",
-                            "name": "SMALL BUSINESS ADMINISTRATION"
-                        },
-                        "subtier_agency": {
-                            "subtier_code": "7300",
-                            "name": "SMALL BUSINESS ADMINISTRATION"
-                        },
-                        "office_agency": null
-                    }
+                    "fain": "SBAHQ16B0070",
+                    "uri": null
                 },
                 {
-                    "fain": null,
-                    "create_date": "2017-01-17T20:49:04.558229Z",
-                    "funding_agency": {
-                        "toptier_agency": {
-                            "cgac_code": "073",
-                            "fpds_code": "7300",
-                            "name": "SMALL BUSINESS ADMINISTRATION"
-                        },
-                        "subtier_agency": {
-                            "subtier_code": "7300",
-                            "name": "SMALL BUSINESS ADMINISTRATION"
-                        },
-                        "office_agency": null
-                    }
+                    "fain": "SBAHQ16B0069",
+                    "uri": null
                 },
-                {
-                    "fain": "SBAHQ16V0028",
-                    "create_date": "2017-01-17T20:45:32.922683Z",
-                    "funding_agency": {
-                        "toptier_agency": {
-                            "cgac_code": "073",
-                            "fpds_code": "7300",
-                            "name": "SMALL BUSINESS ADMINISTRATION"
-                        },
-                        "subtier_agency": {
-                            "subtier_code": "7300",
-                            "name": "SMALL BUSINESS ADMINISTRATION"
-                        },
-                        "office_agency": null
-                    }
-                },
-                {
-                    "fain": null,
-                    "create_date": "2017-01-17T20:45:26.016607Z",
-                    "funding_agency": {
-                        "toptier_agency": {
-                            "cgac_code": "073",
-                            "fpds_code": "7300",
-                            "name": "SMALL BUSINESS ADMINISTRATION"
-                        },
-                        "subtier_agency": {
-                            "subtier_code": "7300",
-                            "name": "SMALL BUSINESS ADMINISTRATION"
-                        },
-                        "office_agency": null
-                    }
-                }
-            ]
-        },
-        "status_code": 200
-    },
-    {
-        "name": "Testing filter combinations via OR on awards/summary",
-        "request_object": {
-            "fields": [
-                "fain",
-                "uri"
-            ],
-            "limit": 100,
-            "filters": [
-                {
-                    "combine_method": "OR",
-                    "filters": [
-                        {
-                            "field": "fain",
-                            "value": false,
-                            "operation": "is_null"
-                        },
-                        {
-                            "field": "funding_agency__toptier_agency__name",
-                            "value": "SMALL BUSINESS ADMNISTRATION",
-                            "operation": "equals"
-                        }
-                    ]
-                }
-            ],
-            "page": 1
-        },
-        "method": "POST",
-        "url": "/api/v1/awards/summary/",
-        "response_object": {
-            "page_metadata": {
-                "count": 10,
-                "page_number": 1,
-                "num_pages": 1
-            },
-            "total_metadata": {
-                "count": 10
-            },
-            "results": [
                 {
                     "fain": "SBAHQ16V0028",
                     "uri": null
                 },
                 {
-                    "fain": "SBAHQ16B0070",
-                    "uri": null
-                },
-                {
-                    "fain": "SBAHQ16V0028",
-                    "uri": null
-                },
-                {
                     "fain": "SBAHQ16B0017",
                     "uri": null
-                },
-                {
-                    "fain": "SBAHQ16B0017",
-                    "uri": null
-                },
-                {
-                    "fain": "SBAHQ15J0005",
-                    "uri": null
-                },
-                {
-                    "fain": "SBAHQ16B0069",
-                    "uri": null
-                },
-                {
-                    "fain": "SBAHQ16B0069",
-                    "uri": null
-                },
-                {
-                    "fain": "SBAHQ15J0005",
-                    "uri": null
-                },
-                {
-                    "fain": "SBAHQ16B0070",
-                    "uri": null
-                }
-            ]
-        },
-        "status_code": 200
-    },
-    {
-        "name": "Testing mode 'contains' awards/summary/autocomplete",
+                }
+            ]
+        },
+        "request_object": {
+            "page": 1,
+            "limit": 100,
+            "filters": [
+                {
+                    "filters": [
+                        {
+                            "operation": "is_null",
+                            "field": "fain",
+                            "value": false
+                        },
+                        {
+                            "operation": "equals",
+                            "field": "funding_agency__toptier_agency__name",
+                            "value": "SMALL BUSINESS ADMNISTRATION"
+                        }
+                    ],
+                    "combine_method": "OR"
+                }
+            ],
+            "fields": [
+                "fain",
+                "uri"
+            ]
+        },
+        "name": "Testing filter combinations via OR on awards/summary",
+        "status_code": 200,
+        "method": "POST",
+        "url": "/api/v1/awards/summary/"
+    },
+    {
+        "response_object": {
+            "results": {
+                "recipient__location__location_state_code": [
+                    "LA",
+                    "VA"
+                ],
+                "recipient__location__location_state_name": [
+                    "South Dakota",
+                    "Utah",
+                    "Virginia",
+                    "Minnesota",
+                    "Louisiana"
+                ]
+            },
+            "counts": {
+                "recipient__location__location_state_code": 2,
+                "recipient__location__location_state_name": 5
+            }
+        },
         "request_object": {
             "value": "a",
             "fields": [
@@ -466,325 +319,168 @@
                 "recipient__location__location_state_name"
             ]
         },
-        "method": "POST",
-        "url": "/api/v1/awards/summary/autocomplete/",
-        "response_object": {
+        "name": "Testing mode 'contains' awards/summary/autocomplete",
+        "status_code": 200,
+        "method": "POST",
+        "url": "/api/v1/awards/summary/autocomplete/"
+    },
+    {
+        "response_object": {
+            "results": {
+                "recipient__location__location_state_code": [
+                    "LA"
+                ],
+                "recipient__location__location_state_name": [
+                    "Louisiana"
+                ]
+            },
             "counts": {
-                "recipient__location__location_state_name": 5,
-                "recipient__location__location_state_code": 3
-            },
-            "results": {
-                "recipient__location__location_state_name": [
-                    "Louisiana",
-                    "Virginia",
-                    "Utah",
-                    "Minnesota",
-                    "South Dakota"
-                ],
-                "recipient__location__location_state_code": [
-                    "VA",
-                    "LA",
-                    "CA"
-                ]
+                "recipient__location__location_state_code": 1,
+                "recipient__location__location_state_name": 1
             }
         },
-        "status_code": 200
-    },
-    {
-        "name": "Testing mode 'startswith' awards/summary/autocomplete",
-        "request_object": {
+        "request_object": {
+            "mode": "startswith",
+            "value": "l",
             "fields": [
                 "recipient__location__location_state_code",
                 "recipient__location__location_state_name"
-            ],
-            "value": "l",
-            "mode": "startswith"
-        },
-        "method": "POST",
-        "url": "/api/v1/awards/summary/autocomplete/",
-        "response_object": {
-            "counts": {
-                "recipient__location__location_state_name": 1,
-                "recipient__location__location_state_code": 1
-            },
-            "results": {
-                "recipient__location__location_state_name": [
-                    "Louisiana"
-                ],
-                "recipient__location__location_state_code": [
-                    "LA"
-                ]
-            }
-        },
+            ]
+        },
+        "name": "Testing mode 'startswith' awards/summary/autocomplete",
+        "status_code": 200,
+        "method": "POST",
+        "url": "/api/v1/awards/summary/autocomplete/"
+    },
+    {
+        "response_object": {
+            "page_metadata": {
+                "count": 0,
+                "num_pages": 1,
+                "page_number": 1
+            },
+            "total_metadata": {
+                "count": 0
+            },
+            "results": []
+        },
+        "method": "GET",
+        "name": "Testing /awards/ response",
+        "url": "/api/v1/awards/?page=1&limit=1&financial_accounts_by_awards_id=1",
         "status_code": 200
     },
     {
-        "url": "/api/v1/awards/?page=1&limit=1&financial_accounts_by_awards_id=1",
-        "response_object": {
-            "page_metadata": {
-                "count": 1,
-                "page_number": 1,
-                "num_pages": 1
-            },
-            "total_metadata": {
-                "count": 1
-            },
-            "results": [
-                {
-                    "financial_accounts_by_awards_transaction_obligations_id": 1,
-                    "financial_accounts_by_awards": {
-                        "financial_accounts_by_awards_id": 1,
-                        "appropriation_account_balances": {
-                            "appropriation_account_balances_id": 27,
-                            "treasury_account_identifier": {
-                                "treasury_account_identifier": 66241,
-                                "data_source": "USA",
-                                "tas_rendering_label": "0732016/20170400",
-                                "allocation_transfer_agency_id": "",
-                                "agency_id": "073",
-                                "beginning_period_of_availability": "2016",
-                                "ending_period_of_availability": "2017",
-                                "availability_type_code": "",
-                                "main_account_code": "0400",
-                                "sub_account_code": "000",
-                                "account_title": "Entrepreneurial Development Programs, Small Business Administration",
-                                "reporting_agency_id": "073",
-                                "reporting_agency_name": "Small Business Administration",
-                                "budget_bureau_code": "00",
-                                "budget_bureau_name": "[NULL]",
-                                "fr_entity_code": "7300",
-                                "fr_entity_description": "Small Business Administration",
-                                "budget_function_code": "370",
-                                "budget_function_title": "Commerce and Housing Credit",
-                                "budget_subfunction_code": "376",
-                                "budget_subfunction_title": "Other advancement of commerce",
-                                "drv_appropriation_availability_period_start_date": null,
-                                "drv_appropriation_availability_period_end_date": null,
-                                "drv_appropriation_account_expired_status": null,
-                                "create_date": "2016-12-20T21:52:02.048000Z",
-                                "update_date": "2016-12-20T21:52:02.048000Z"
-                            },
-                            "data_source": "DBR",
-                            "budget_authority_unobligated_balance_brought_forward_fyb": "0.00",
-                            "adjustments_to_unobligated_balance_brought_forward_cpe": "0.00",
-                            "budget_authority_appropriated_amount_cpe": "231100000.00",
-                            "borrowing_authority_amount_total_cpe": "0.00",
-                            "contract_authority_amount_total_cpe": "0.00",
-                            "spending_authority_from_offsetting_collections_amount_cpe": "600000.00",
-                            "other_budgetary_resources_amount_cpe": "600000.00",
-                            "budget_authority_available_amount_total_cpe": "231700000.00",
-                            "gross_outlay_amount_by_tas_cpe": "-63546878.62",
-                            "deobligations_recoveries_refunds_by_tas_cpe": "0.00",
-                            "unobligated_balance_cpe": "8169435.96",
-                            "status_of_budgetary_resources_total_cpe": "231700000.00",
-                            "obligations_incurred_total_by_tas_cpe": "223530564.04",
-                            "drv_appropriation_availability_period_start_date": null,
-                            "drv_appropriation_availability_period_end_date": null,
-                            "drv_appropriation_account_expired_status": null,
-                            "tas_rendering_label": "0732016/20170400",
-                            "drv_obligations_unpaid_amount": null,
-                            "drv_other_obligated_amount": null,
-                            "reporting_period_start": null,
-                            "reporting_period_end": null,
-                            "last_modified_date": null,
-                            "certified_date": null,
-                            "create_date": "2017-01-17T20:44:47.146462Z",
-                            "update_date": "2017-01-17T20:44:47.146603Z",
-                            "submission": 1
-                        },
-                        "data_source": "DBR",
-                        "program_activity_name": null,
-                        "by_direct_reimbursable_funding_source": "D",
-                        "piid": null,
-                        "parent_award_id": null,
-                        "fain": "SBAHQ16J0012",
-                        "uri": null,
-                        "award_type": null,
-                        "ussgl480100_undelivered_orders_obligations_unpaid_fyb": null,
-                        "ussgl480100_undelivered_orders_obligations_unpaid_cpe": null,
-                        "ussgl483100_undelivered_orders_oblig_transferred_unpaid_cpe": null,
-                        "ussgl488100_upward_adjust_pri_undeliv_order_oblig_unpaid_cpe": null,
-                        "ussgl490100_delivered_orders_obligations_unpaid_fyb": null,
-                        "ussgl490100_delivered_orders_obligations_unpaid_cpe": null,
-                        "ussgl493100_delivered_orders_oblig_transferred_unpaid_cpe": null,
-                        "ussgl498100_upward_adjust_pri_deliv_orders_oblig_unpaid_cpe": null,
-                        "ussgl480200_undelivered_orders_oblig_prepaid_advanced_fyb": null,
-                        "ussgl480200_undelivered_orders_oblig_prepaid_advanced_cpe": null,
-                        "ussgl483200_undeliv_orders_oblig_transferred_prepaid_adv_cpe": null,
-                        "ussgl488200_up_adjust_pri_undeliv_order_oblig_ppaid_adv_cpe": null,
-                        "ussgl490200_delivered_orders_obligations_paid_cpe": null,
-                        "ussgl490800_authority_outlayed_not_yet_disbursed_fyb": null,
-                        "ussgl490800_authority_outlayed_not_yet_disbursed_cpe": null,
-                        "ussgl498200_upward_adjust_pri_deliv_orders_oblig_paid_cpe": null,
-                        "obligations_undelivered_orders_unpaid_total_cpe": null,
-                        "obligations_delivered_orders_unpaid_total_fyb": null,
-                        "obligations_delivered_orders_unpaid_total_cpe": null,
-                        "gross_outlays_undelivered_orders_prepaid_total_fyb": null,
-                        "gross_outlays_undelivered_orders_prepaid_total_cpe": null,
-                        "gross_outlays_delivered_orders_paid_total_fyb": null,
-                        "gross_outlay_amount_by_award_fyb": null,
-                        "gross_outlay_amount_by_award_cpe": null,
-                        "obligations_incurred_total_by_award_cpe": null,
-                        "ussgl487100_down_adj_pri_unpaid_undel_orders_oblig_recov_cpe": null,
-                        "ussgl497100_down_adj_pri_unpaid_deliv_orders_oblig_recov_cpe": null,
-                        "ussgl487200_down_adj_pri_ppaid_undel_orders_oblig_refund_cpe": null,
-                        "ussgl497200_down_adj_pri_paid_deliv_orders_oblig_refund_cpe": null,
-                        "deobligations_recoveries_refunds_of_prior_year_by_award_cpe": null,
-                        "obligations_undelivered_orders_unpaid_total_fyb": null,
-                        "gross_outlays_delivered_orders_paid_total_cpe": null,
-                        "drv_award_id_field_type": null,
-                        "drv_obligations_incurred_total_by_award": null,
-                        "reporting_period_start": null,
-                        "reporting_period_end": null,
-                        "last_modified_date": null,
-                        "certified_date": null,
-                        "create_date": "2017-01-17T20:45:11.448804Z",
-                        "update_date": "2017-01-17T20:45:11.448877Z",
-                        "submission": 1,
-                        "award": 1,
-                        "program_activity_code": null,
-                        "object_class": "410"
-                    },
-                    "data_source": "DBR",
-                    "transaction_obligated_amount": "196820.75",
-                    "reporting_period_start": null,
-                    "reporting_period_end": null,
-                    "last_modified_date": null,
-                    "certified_date": null,
-                    "create_date": "2017-01-17T20:45:11.464836Z",
-                    "update_date": "2017-01-17T20:45:11.464951Z",
-                    "submission": 1
-                }
-            ]
-        },
-        "status_code": 200,
-        "method": "GET",
-        "name": "Testing /awards/ response"
-    },
-    {
+        "response_object": {
+            "page_metadata": {
+                "count": 0,
+                "num_pages": 1,
+                "page_number": 1
+            },
+            "total_metadata": {
+                "count": 0
+            },
+            "results": []
+        },
+        "request_object": {
+            "filters": [
+                {
+                    "operation": "equals",
+                    "field": "appropriation_account_balances_id",
+                    "value": 1
+                }
+            ],
+            "fields": [
+                "budget_authority_unobligated_balance_brought_forward_fyb"
+            ]
+        },
         "name": "Test accounts endpoint POST request",
-        "request_object": {
-            "filters": [
-                {
-                    "field": "appropriation_account_balances_id",
-                    "value": 1,
-                    "operation": "equals"
-                }
-            ],
-            "fields": [
-                "budget_authority_unobligated_balance_brought_forward_fyb"
-            ]
-        },
-        "method": "POST",
-        "url": "/api/v1/accounts/",
-        "response_object": {
-            "page_metadata": {
-                "count": 1,
-                "page_number": 1,
-                "num_pages": 1
-            },
-            "total_metadata": {
-                "count": 1
-            },
-            "results": [
-                {
-                    "budget_authority_unobligated_balance_brought_forward_fyb": "705556707.51"
-                }
-            ]
-        },
-        "status_code": 200
-    },
-    {
+        "status_code": 200,
+        "method": "POST",
+        "url": "/api/v1/accounts/"
+    },
+    {
+        "response_object": {
+            "page_metadata": {
+                "count": 0,
+                "num_pages": 1,
+                "page_number": 1
+            },
+            "total_metadata": {
+                "count": 0
+            },
+            "results": []
+        },
+        "request_object": {
+            "filters": [
+                {
+                    "operation": "equals",
+                    "field": "treasury_account_identifier",
+                    "value": 1
+                }
+            ],
+            "fields": [
+                "main_account_code"
+            ]
+        },
         "name": "Test TAS endpoint POST request",
-        "request_object": {
-            "filters": [
-                {
-                    "field": "treasury_account_identifier",
-                    "value": 1,
-                    "operation": "equals"
-                }
-            ],
-            "fields": [
-                "main_account_code"
-            ]
-        },
-        "method": "POST",
-        "url": "/api/v1/accounts/tas/",
-        "response_object": {
-            "page_metadata": {
-                "count": 0,
-                "page_number": 1,
-                "num_pages": 1
-            },
-            "total_metadata": {
-                "count": 0
-            },
-            "results": []
-        },
-        "status_code": 200
-    },
-    {
+        "status_code": 200,
+        "method": "POST",
+        "url": "/api/v1/accounts/tas/"
+    },
+    {
+        "response_object": {
+            "page_metadata": {
+                "count": 0,
+                "num_pages": 1,
+                "page_number": 1
+            },
+            "total_metadata": {
+                "count": 0
+            },
+            "results": []
+        },
+        "request_object": {
+            "page": 1,
+            "limit": 1,
+            "filters": [
+                {
+                    "operation": "equals",
+                    "field": "submission_id",
+                    "value": 977
+                }
+            ],
+            "fields": [
+                "cgac_code"
+            ]
+        },
         "name": "Test submission endpoint POST request",
-        "request_object": {
-            "fields": [
-                "cgac_code"
-            ],
+        "status_code": 200,
+        "method": "POST",
+        "url": "/api/v1/submissions/"
+    },
+    {
+        "response_object": {
+            "page_metadata": {
+                "count": 0,
+                "num_pages": 1,
+                "page_number": 1
+            },
+            "total_metadata": {
+                "count": 0
+            },
+            "results": []
+        },
+        "request_object": {
+            "date_part": "year",
+            "page": 1,
             "limit": 1,
-            "filters": [
-                {
-                    "field": "submission_id",
-                    "value": 977,
-                    "operation": "equals"
-                }
-            ],
-            "page": 1
-        },
-        "method": "POST",
-        "url": "/api/v1/submissions/",
-        "response_object": {
-            "page_metadata": {
-                "count": 0,
-                "page_number": 1,
-                "num_pages": 1
-            },
-            "total_metadata": {
-                "count": 0
-            },
-            "results": []
-        },
-        "status_code": 200
-    },
-    {
+            "field": "transaction_obligated_amount",
+            "group": "create_date",
+            "aggregate": "sum"
+        },
         "name": "Test award totals endpoint",
-        "request_object": {
-            "group": "create_date",
-            "date_part": "year",
-            "limit": 1,
-            "page": 1,
-            "aggregate": "sum",
-            "field": "transaction_obligated_amount"
-        },
-        "method": "POST",
-<<<<<<< HEAD
-        "url": "/api/v1/awards/total/",
-        "response_object": {
-            "page_metadata": {
-                "count": 1,
-                "page_number": 1,
-                "num_pages": 1
-            },
-            "total_metadata": {
-                "count": 1
-            },
-            "results": [
-                {
-                    "item": "2017",
-                    "aggregate": "142833777.40"
-                }
-            ]
-        },
-        "status_code": 200
-=======
+        "status_code": 200,
+        "method": "POST",
         "url": "/api/v1/awards/total/"
     },
     {
@@ -845,6 +541,5 @@
         "status_code": 200,
         "method": "POST",
         "url": "/api/v1/transactions/total/"
->>>>>>> 673a6154
     }
 ]