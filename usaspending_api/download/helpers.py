import boto3
import csv
import logging
import math
import os
import pandas as pd
from boto3.s3.transfer import TransferConfig, S3Transfer

from datetime import datetime
from django.conf import settings
from rest_framework.exceptions import ParseError

from usaspending_api.common.exceptions import InvalidParameterException

logger = logging.getLogger('console')


def check_types_and_assign_defaults(old_dict, new_dict, defaults_dict):
    """Validates the types of the old_dict, and assigns them to the new_dict"""
    for field in defaults_dict.keys():
        # Set the new value to the old value, or the default if it doesn't exist
        new_dict[field] = old_dict.get(field, defaults_dict[field])

        # Validate the field's data type
        if not isinstance(new_dict[field], type(defaults_dict[field])):
            type_name = type(defaults_dict[field]).__name__
            raise InvalidParameterException('{} parameter not provided as a {}'.format(field, type_name))

        # Remove empty filters
        if new_dict[field] == defaults_dict[field]:
            del(new_dict[field])


def parse_limit(json_request):
    """Validates the limit from a json_request
    Returns the limit as an int"""
    limit = json_request.get('limit')
    if limit:
        try:
            limit = int(json_request['limit'])
        except (ValueError, TypeError):
            raise ParseError('Parameter "limit" must be int; {} given'.format(limit))
        if limit > settings.MAX_DOWNLOAD_LIMIT:
            msg = 'Requested limit {} beyond max supported ({})'
            raise ParseError(msg.format(limit, settings.MAX_DOWNLOAD_LIMIT))
    else:
        limit = settings.MAX_DOWNLOAD_LIMIT
    return limit   # None is a workable slice argument


def validate_time_periods(filters, new_request):
    """Validates passed time_period filters, or assigns the default values.
    Returns the number of days selected by the user"""
    default_date_values = {
        'start_date': '1000-01-01',
        'end_date': datetime.strftime(datetime.utcnow(), '%Y-%m-%d'),
        'date_type': 'action_date'
    }

    # Enforcing that time_period always has content
    if len(filters.get('time_period', [])) == 0:
        filters['time_period'] = [default_date_values]
    new_request['filters']['time_period'] = filters['time_period']

    total_range_count = 0
    for date_range in new_request['filters']['time_period']:
        # Empty strings, Nones, or missing keys should be replaced with the default values
        for key in default_date_values:
            date_range[key] = date_range.get(key, default_date_values[key])
            if date_range[key] == '':
                date_range[key] = default_date_values[key]

        # Validate date values
        try:
            d1 = datetime.strptime(date_range['start_date'], "%Y-%m-%d")
            d2 = datetime.strptime(date_range['end_date'], "%Y-%m-%d")
        except ValueError:
            raise InvalidParameterException('Date Ranges must be in the format YYYY-MM-DD.')

        # Add to total_range_count for year-constraint validations
        total_range_count += (d2 - d1).days

        # Validate and derive date type
        if date_range['date_type'] not in ['action_date', 'last_modified_date']:
            raise InvalidParameterException(
                'Invalid parameter within time_period\'s date_type: {}'.format(date_range['date_type']))

    return total_range_count


def verify_requested_columns_available(sources, requested):
    """Ensures the user-requested columns are availble to write to"""
    bad_cols = set(requested)
    for source in sources:
        bad_cols -= set(source.columns(requested))
    if bad_cols:
        raise InvalidParameterException('Unknown columns: {}'.format(bad_cols))


def multipart_upload(bucketname, regionname, source_path, keyname):
    s3client = boto3.client('s3', region_name=regionname)
    source_size = os.stat(source_path).st_size
<<<<<<< HEAD
    bytes_per_chunk = max(int(math.sqrt(5242880) * math.sqrt(source_size)), 5242880)
    config = TransferConfig(multipart_threshold=bytes_per_chunk)
    transfer = S3Transfer(s3client, config)
    transfer.upload_file(source_path, bucketname, os.path.basename(keyname))
=======
    bytes_per_chunk = max(int(math.sqrt(5242880) * math.sqrt(source_size)),
                          5242880)
    chunk_amount = int(math.ceil(source_size / float(bytes_per_chunk)))

    pool = multiprocessing.Pool(processes=parallel_processes)
    for i in range(chunk_amount):
        offset = i * bytes_per_chunk
        remaining_bytes = source_size - offset
        bytes = min([bytes_per_chunk, remaining_bytes])
        part_num = i + 1
        pool.apply_async(_upload_part, [bucketname, regionname, mp.id,
                                        part_num, source_path, offset, bytes])
    pool.close()
    pool.join()

    if len(mp.get_all_parts()) == chunk_amount:
        mp.complete_upload()
    else:
        mp.cancel_upload()


def _upload_part(bucketname, regionname, multipart_id, part_num, source_path, offset, bytes, amount_of_retries=10):
    """Uploads a part with retries."""
    bucket = boto.s3.connect_to_region(regionname).get_bucket(bucketname)

    def _upload(retries_left=amount_of_retries):
        try:
            logging.info('Start uploading part #%d ...' % part_num)
            for mp in bucket.get_all_multipart_uploads():
                if mp.id == multipart_id:
                    with FileChunkIO(source_path, 'r', offset=offset,
                                     bytes=bytes) as fp:
                        mp.upload_part_from_file(fp=fp, part_num=part_num)
                    break
        except Exception as exc:
            if retries_left:
                _upload(retries_left=retries_left - 1)
            else:
                logging.info('... Failed uploading part #%d' % part_num)
                raise exc
        else:
            logging.info('... Uploaded part #%d' % part_num)
    _upload()
>>>>>>> 716b9890


def write_to_download_log(message, download_job=None, is_debug=False, is_error=False, other_params={}):
    """Handles logging for the downloader instance"""
    if settings.IS_LOCAL:
        log_dict = message
    else:
        log_dict = {
            'message': message,
            'message_type': 'USAspendingDownloader'
        }

        if download_job:
            log_dict['download_job_id'] = download_job.download_job_id
            log_dict['file_name'] = download_job.file_name
            log_dict['json_request'] = download_job.json_request
            if download_job.error_message:
                log_dict['error_message'] = download_job.error_message

        for param in other_params:
            if param not in log_dict:
                log_dict[param] = other_params[param]

    if is_error:
        logger.exception(log_dict)
    elif is_debug:
        logger.debug(log_dict)
    else:
        logger.info(log_dict)


# Split csv function mostly copied from Jordi Rivero's solution
# https://gist.github.com/jrivero/1085501
def split_csv(file_path, delimiter=',', row_limit=10000, output_name_template='output_%s.csv',
              keep_headers=True):
    """Splits a CSV file into multiple pieces.

    A quick bastardization of the Python CSV library.
    Arguments:
        `row_limit`: The number of rows you want in each output file. 10,000 by default.
        `output_name_template`: A %s-style template for the numbered output files.
        `keep_headers`: Whether or not to print the headers in each output file.
    Example usage:
        >> from toolbox import csv_splitter;
        >> csv_splitter.split('/home/ben/input.csv');
    """
    split_csvs = []
    output_path = os.path.dirname(file_path)
    reader = csv.reader(open(file_path, 'r'), delimiter=delimiter)
    current_piece = 1
    current_out_path = os.path.join(
        output_path,
        output_name_template % current_piece
    )
    split_csvs.append(current_out_path)
    current_out_writer = csv.writer(open(current_out_path, 'w'), delimiter=delimiter)
    current_limit = row_limit
    if keep_headers:
        headers = next(reader)
        current_out_writer.writerow(headers)
    for i, row in enumerate(reader):
        if i + 1 > current_limit:
            current_piece += 1
            current_limit = row_limit * current_piece
            current_out_path = os.path.join(
                output_path,
                output_name_template % current_piece
            )
            split_csvs.append(current_out_path)
            current_out_writer = csv.writer(open(current_out_path, 'w'), delimiter=delimiter)
            if keep_headers:
                current_out_writer.writerow(headers)
        current_out_writer.writerow(row)
    return split_csvs


def pull_modified_agencies_cgacs():
    # Get a cgac_codes from the modified_agencies_list
    cgac_codes = []
    file_path = os.path.join(settings.BASE_DIR, 'usaspending_api', 'data', 'modified_authoritative_agency_list.csv')
    with open(file_path, encoding='Latin-1') as modified_agencies_list_csv:
        mod_gencies_list_df = pd.read_csv(modified_agencies_list_csv, dtype=str)
    mod_gencies_list_df = mod_gencies_list_df[['CGAC AGENCY CODE']]
    mod_gencies_list_df['CGAC AGENCY CODE'] = mod_gencies_list_df['CGAC AGENCY CODE'].apply(lambda x: x.zfill(3))
    for _, row in mod_gencies_list_df.iterrows():
        cgac_codes.append(row['CGAC AGENCY CODE'])
    return cgac_codes<|MERGE_RESOLUTION|>--- conflicted
+++ resolved
@@ -100,56 +100,10 @@
 def multipart_upload(bucketname, regionname, source_path, keyname):
     s3client = boto3.client('s3', region_name=regionname)
     source_size = os.stat(source_path).st_size
-<<<<<<< HEAD
     bytes_per_chunk = max(int(math.sqrt(5242880) * math.sqrt(source_size)), 5242880)
     config = TransferConfig(multipart_threshold=bytes_per_chunk)
     transfer = S3Transfer(s3client, config)
     transfer.upload_file(source_path, bucketname, os.path.basename(keyname))
-=======
-    bytes_per_chunk = max(int(math.sqrt(5242880) * math.sqrt(source_size)),
-                          5242880)
-    chunk_amount = int(math.ceil(source_size / float(bytes_per_chunk)))
-
-    pool = multiprocessing.Pool(processes=parallel_processes)
-    for i in range(chunk_amount):
-        offset = i * bytes_per_chunk
-        remaining_bytes = source_size - offset
-        bytes = min([bytes_per_chunk, remaining_bytes])
-        part_num = i + 1
-        pool.apply_async(_upload_part, [bucketname, regionname, mp.id,
-                                        part_num, source_path, offset, bytes])
-    pool.close()
-    pool.join()
-
-    if len(mp.get_all_parts()) == chunk_amount:
-        mp.complete_upload()
-    else:
-        mp.cancel_upload()
-
-
-def _upload_part(bucketname, regionname, multipart_id, part_num, source_path, offset, bytes, amount_of_retries=10):
-    """Uploads a part with retries."""
-    bucket = boto.s3.connect_to_region(regionname).get_bucket(bucketname)
-
-    def _upload(retries_left=amount_of_retries):
-        try:
-            logging.info('Start uploading part #%d ...' % part_num)
-            for mp in bucket.get_all_multipart_uploads():
-                if mp.id == multipart_id:
-                    with FileChunkIO(source_path, 'r', offset=offset,
-                                     bytes=bytes) as fp:
-                        mp.upload_part_from_file(fp=fp, part_num=part_num)
-                    break
-        except Exception as exc:
-            if retries_left:
-                _upload(retries_left=retries_left - 1)
-            else:
-                logging.info('... Failed uploading part #%d' % part_num)
-                raise exc
-        else:
-            logging.info('... Uploaded part #%d' % part_num)
-    _upload()
->>>>>>> 716b9890
 
 
 def write_to_download_log(message, download_job=None, is_debug=False, is_error=False, other_params={}):
