--- conflicted
+++ resolved
@@ -18,11 +18,7 @@
 
 
 def validate_date(date):
-<<<<<<< HEAD
-    if not isinstance(date, datetime.datetime) and not isinstance(date, datetime.date):
-=======
     if not isinstance(date, (datetime.datetime, datetime.date)):
->>>>>>> 1cf20818
         raise TypeError('Incorrect parameter type provided')
 
     if not (date.day or date.month or date.year):
