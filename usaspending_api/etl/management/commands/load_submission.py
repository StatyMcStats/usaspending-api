from datetime import datetime
import logging
import re
import signal
import sys

from django.core.management import call_command
from django.db import connections, transaction
from django.db.models import Q
from django.core.cache import caches
import pandas as pd
import numpy as np

from usaspending_api.accounts.models import (
    AppropriationAccountBalances, AppropriationAccountBalancesQuarterly,
    TreasuryAppropriationAccount)
from usaspending_api.awards.models import Award, FinancialAccountsByAwards
from usaspending_api.awards.models import TransactionNormalized, TransactionFABS
from usaspending_api.financial_activities.models import (
    FinancialAccountsByProgramActivityObjectClass, TasProgramActivityObjectClassQuarterly)
from usaspending_api.references.models import (
    Agency, LegalEntity, ObjectClass, Cfda, RefProgramActivity, Location)
from usaspending_api.submissions.models import SubmissionAttributes
from usaspending_api.etl.award_helpers import (
    get_award_financial_transaction, get_awarding_agency)
from usaspending_api.etl.helpers import get_fiscal_quarter, get_previous_submission
from usaspending_api.etl.broker_etl_helpers import dictfetchall, PhonyCursor
from usaspending_api.etl.subaward_etl import load_subawards

from usaspending_api.etl.management import load_base
from usaspending_api.etl.management.load_base import format_date, load_data_into_model

# This dictionary will hold a map of tas_id -> treasury_account to ensure we don't
# keep hitting the databroker DB for account data
TAS_ID_TO_ACCOUNT = {}

# Lists to store for update_awards and update_contract_awards
AWARD_UPDATE_ID_LIST = []

awards_cache = caches['awards']
logger = logging.getLogger('console')


class Command(load_base.Command):
    """
    This command will load a single submission from the DATA Act broker. If
    we've already loaded the specified broker submisison, this command
    will remove the existing records before loading them again.
    """
    help = "Loads a single submission from the DATA Act broker. The DATA_BROKER_DATABASE_URL environment variable must set so we can pull submission data from their db."

    def add_arguments(self, parser):
        parser.add_argument('submission_id', nargs=1, help='the data broker submission id to load', type=int)
        parser.add_argument('-q', '--quick', action='store_true', help='experimental SQL-based load')
        super(Command, self).add_arguments(parser)

    @transaction.atomic
    def handle_loading(self, db_cursor, *args, **options):

        def signal_handler(signal, frame):
            transaction.set_rollback(True)
            raise Exception('Received interrupt signal. Aborting...')

        signal.signal(signal.SIGINT, signal_handler)
        signal.signal(signal.SIGTERM, signal_handler)

        # Grab the submission id
        submission_id = options['submission_id'][0]

        logger.info('Getting submission from broker')
        # Verify the ID exists in the database, and grab the data
        db_cursor.execute('SELECT * FROM submission WHERE submission_id = %s', [submission_id])
        submission_data = dictfetchall(db_cursor)
        logger.info('Finished getting submission from broker')

        if len(submission_data) == 0:
            raise 'Could not find submission with id ' + str(submission_id)
        elif len(submission_data) > 1:
            raise 'Found multiple submissions with id ' + str(submission_id)

        # We have a single submission, which is what we want
        submission_data = submission_data[0]
        broker_submission_id = submission_data['submission_id']
        del submission_data['submission_id']  # To avoid collisions with the newer PK system
        submission_attributes = get_submission_attributes(broker_submission_id, submission_data)

        logger.info('Getting File A data')
        # Move on, and grab file A data
        db_cursor.execute('SELECT * FROM appropriation WHERE submission_id = %s', [submission_id])
        appropriation_data = dictfetchall(db_cursor)
        logger.info('Acquired File A (appropriation) data for ' + str(submission_id) + ', there are ' + str(
            len(appropriation_data)) + ' rows.')
        logger.info('Loading File A data')
        start_time = datetime.now()
        load_file_a(submission_attributes, appropriation_data, db_cursor)
        logger.info('Finished loading File A data, took {}'.format(datetime.now() - start_time))

        logger.info('Getting File B data')
        # Let's get File B information
        prg_act_obj_cls_data = get_file_b(submission_attributes, db_cursor)
        logger.info(
            'Acquired File B (program activity object class) data for ' + str(submission_id) + ', there are ' + str(
                len(prg_act_obj_cls_data)) + ' rows.')
        logger.info('Loading File B data')
        start_time = datetime.now()
        load_file_b(submission_attributes, prg_act_obj_cls_data, db_cursor)
        logger.info('Finished loading File B data, took {}'.format(datetime.now() - start_time))

        logger.info('Getting File D2 data')
        # File D2
        db_cursor.execute('SELECT * FROM award_financial_assistance WHERE submission_id = %s', [submission_id])
        award_financial_assistance_data = dictfetchall(db_cursor)
        logger.info('Acquired award financial assistance data for ' + str(submission_id) + ', there are ' + str(
            len(award_financial_assistance_data)) + ' rows.')
        logger.info('Loading File D2 data')
        start_time = datetime.now()
        load_base.load_file_d2(submission_attributes, award_financial_assistance_data, db_cursor,
                               quick=options['quick'])
        logger.info('Finished loading File D2 data, took {}'.format(datetime.now() - start_time))

        logger.info('Getting File D1 data')
        # File D1
        db_cursor.execute('SELECT * FROM award_procurement WHERE submission_id = %s', [submission_id])
        procurement_data = dictfetchall(db_cursor)
        logger.info('Acquired award procurement data for ' + str(submission_id) + ', there are ' + str(
            len(procurement_data)) + ' rows.')
        logger.info('Loading File D1 data')
        start_time = datetime.now()
        load_base.load_file_d1(submission_attributes, procurement_data, db_cursor, quick=options['quick'])
        logger.info('Finished loading File D1 data, took {}'.format(datetime.now() - start_time))

        logger.info('Getting File C data')
        # Let's get File C information
        # Note: we load File C last, because the D1 and D2 files have the awarding
        # agency top tier (CGAC) and sub tier data needed to look up/create
        # the most specific possible corresponding award. When looking up/
        # creating awards for File C, we dont have sub-tier agency info, so
        # we'll do our best to match them to the more specific award records
        # already created by the D file load

        award_financial_query = 'SELECT * FROM award_financial WHERE submission_id = %s'
        if isinstance(db_cursor, PhonyCursor):  # spoofed data for test
            award_financial_frame = pd.DataFrame(db_cursor.db_responses[award_financial_query])
        else:  # real data
            award_financial_frame = pd.read_sql(award_financial_query % submission_id,
                                                connections['data_broker'])
        logger.info('Acquired File C (award financial) data for {}, there are {} rows.'
                    .format(submission_id, award_financial_frame.shape[0]))
        logger.info('Loading File C data')
        start_time = datetime.now()
        awards_touched = load_file_c(submission_attributes, db_cursor, award_financial_frame)
        logger.info('Finished loading File C data, took {}'.format(datetime.now() - start_time))

<<<<<<< HEAD
        logger.info('Loading subaward data')
        # Once all the files have been processed, run any global
        # cleanup/post-load tasks.
        # 1. Load subawards
        start_time = datetime.now()
        try:
            load_subawards(submission_attributes, db_cursor)
        except:
            logger.warning("Error loading subawards for this submission")

        logger.info('Finshed loading subaward data, took {}'.format(datetime.now() - start_time))
=======
        if not options['nosubawards']:
            try:
                start_time = datetime.now()
                logger.info('Loading subaward data...')
                load_subawards(submission_attributes, awards_touched, db_cursor)
                logger.info('Finshed loading subaward data, took {}'.format(datetime.now() - start_time))
            except:
                logger.warning("Error loading subawards for this submission")
        else:
            logger.info('Skipping subawards due to flags...')
>>>>>>> e2703ffb

        # Cleanup not specific to this submission is run in the `.handle` method
        logger.info('Successfully loaded broker submission {}.'.format(options['submission_id'][0]))


def get_or_create_object_class(row_object_class, row_direct_reimbursable, logger):
    """Lookup an object class record.

        Args:
            row_object_class: object class from the broker
            row_by_direct_reimbursable_fun: direct/reimbursable flag from the broker
                (used only when the object_class is 3 digits instead of 4)
    """

    row = Bunch(object_class=row_object_class, by_direct_reimbursable_fun=row_direct_reimbursable)
    return get_or_create_object_class_rw(row, logger)


class Bunch:
    'Generic class to hold a group of attributes.'

    def __init__(self, **kwds):
        self.__dict__.update(kwds)


def get_or_create_object_class_rw(row, logger):
    """Lookup an object class record.

       (As ``get_or_create_object_class``, but arguments are bunched into a ``row`` object.)

        Args:
            row.object_class: object class from the broker
            row.by_direct_reimbursable_fun: direct/reimbursable flag from the broker
                (used only when the object_class is 3 digits instead of 4)
    """

    if len(row.object_class) == 4:
        # this is a 4 digit object class, 1st digit = direct/reimbursable information
        direct_reimbursable = row.object_class[:1]
        object_class = row.object_class[1:]
    else:
        # the object class field is the 3 digit version, so grab direct/reimbursable
        # information from a separate field
        if row.by_direct_reimbursable_fun is None:
            direct_reimbursable = None
        elif row.by_direct_reimbursable_fun.lower() == 'd':
            direct_reimbursable = 1
        elif row.by_direct_reimbursable_fun.lower() == 'r':
            direct_reimbursable = 2
        else:
            direct_reimbursable = None
        object_class = row.object_class

    # set major object class; note that we shouldn't have to do this
    # once we have a complete list of object classes loaded to ObjectClass
    # (we only fill it in now should it be needed by the subsequent get_or_create)
    major_object_class = '{}0'.format(object_class[:1])
    if major_object_class == '10':
        major_object_class_name = 'Personnel compensation and benefits'
    elif major_object_class == '20':
        major_object_class_name = 'Contractual services and supplies'
    elif major_object_class == '30':
        major_object_class_name = 'Acquisition of assets'
    elif major_object_class == '40':
        major_object_class_name = 'Grants and fixed charges'
    else:
        major_object_class_name = 'Other'

    # we couldn't find a matching object class record, so create one
    # (note: is this really what we want to do? should we map to an 'unknown' instead?)
    # should
    obj_class, created = ObjectClass.objects.get_or_create(
        major_object_class=major_object_class,
        major_object_class_name=major_object_class_name,
        object_class=object_class,
        direct_reimbursable=direct_reimbursable)
    if created:
        logger.warning('Created missing object_class record for {}'.format(object_class))

    return obj_class


def get_or_create_program_activity(row, submission_attributes):
    # We do it this way rather than .get_or_create because we do not want to
    # duplicate existing pk's with null values
    filters = {'program_activity_code': row['program_activity_code'],
               'budget_year': submission_attributes.reporting_fiscal_year,
               'responsible_agency_id': row['agency_identifier'],
               'main_account_code': row['main_account_code'], }
    prg_activity = RefProgramActivity.objects.filter(**filters).first()
    if prg_activity is None and row['program_activity_code'] is not None:
        # If the PA has a blank name, create it with the value in the row.
        # PA loader should overwrite the names for the unique PAs from the official
        # domain values list if the title needs updating, but for now grab it from the submission
        prg_activity = RefProgramActivity.objects.create(**filters, program_activity_name=row['program_activity_name'])
        logger.warning('Created missing program activity record for {}'.format(str(filters)))

    return prg_activity


def get_treasury_appropriation_account_tas_lookup(tas_lookup_id, db_cursor):
    """Get the matching TAS object from the broker database and save it to our running list."""
    if tas_lookup_id in TAS_ID_TO_ACCOUNT:
        return TAS_ID_TO_ACCOUNT[tas_lookup_id]
    # Checks the broker DB tas_lookup table for the tas_id and returns the matching TAS object in the datastore
    db_cursor.execute("SELECT * FROM tas_lookup WHERE (financial_indicator2 <> 'F' OR financial_indicator2 IS NULL) "
                      "AND account_num = %s", [tas_lookup_id])
    tas_data = dictfetchall(db_cursor)

    if tas_data is None or len(tas_data) == 0:
        return None

    # These or "" convert from none to a blank string, which is how the TAS table stores nulls
    q_kwargs = {
        "allocation_transfer_agency_id": tas_data[0]["allocation_transfer_agency"] or "",
        "agency_id": tas_data[0]["agency_identifier"] or "",
        "beginning_period_of_availability": tas_data[0]["beginning_period_of_availa"] or "",
        "ending_period_of_availability": tas_data[0]["ending_period_of_availabil"] or "",
        "availability_type_code": tas_data[0]["availability_type_code"] or "",
        "main_account_code": tas_data[0]["main_account_code"] or "",
        "sub_account_code": tas_data[0]["sub_account_code"] or ""
    }

    TAS_ID_TO_ACCOUNT[tas_lookup_id] = TreasuryAppropriationAccount.objects.filter(Q(**q_kwargs)).first()
    return TAS_ID_TO_ACCOUNT[tas_lookup_id]


def get_submission_attributes(broker_submission_id, submission_data):
    """
    For a specified broker submission, return the existing corresponding usaspending
    submission record or create and return a new one.
    """
    # check if we already have an entry for this broker submission id; if not, create one
    submission_attributes, created = SubmissionAttributes.objects.get_or_create(
        broker_submission_id=broker_submission_id)

    if created:
        # this is the first time we're loading this broker submission
        logger.info('Creating broker submission id {}'.format(broker_submission_id))

    else:
        # we've already loaded this broker submission, so delete it before reloading
        # if there's another submission that references this one as a "previous submission"
        # do not proceed.
        # TODO: now that we're chaining submisisons together, get clarification on
        # what should happen when a submission in the middle of the chain is deleted

        TasProgramActivityObjectClassQuarterly.refresh_downstream_quarterly_numbers(submission_attributes.submission_id)

        logger.info('Broker submission id {} already exists. It will be deleted.'.format(broker_submission_id))
        call_command('rm_submission', broker_submission_id)

    logger.info("Merging CGAC and FREC columns")
    submission_data["cgac_code"] = submission_data["cgac_code"] if submission_data["cgac_code"] else submission_data["frec_code"]

    # Find the previous submission for this CGAC and fiscal year (if there is one)
    previous_submission = get_previous_submission(
        submission_data['cgac_code'],
        submission_data['reporting_fiscal_year'],
        submission_data['reporting_fiscal_period'])

    # Update and save submission attributes
    field_map = {
        'reporting_period_start': 'reporting_start_date',
        'reporting_period_end': 'reporting_end_date',
        'quarter_format_flag': 'is_quarter_format',
    }

    # Create our value map - specific data to load
    value_map = {
        'broker_submission_id': broker_submission_id,
        'reporting_fiscal_quarter': get_fiscal_quarter(
            submission_data['reporting_fiscal_period']),
        'previous_submission': None if previous_submission is None else previous_submission,
        # pull in broker's last update date to use as certified date
        'certified_date': submission_data['updated_at'].date() if type(
            submission_data['updated_at']) == datetime else None,
    }

    return load_data_into_model(
        submission_attributes, submission_data,
        field_map=field_map, value_map=value_map, save=True)


def load_file_a(submission_attributes, appropriation_data, db_cursor):
    """
    Process and load file A broker data (aka TAS balances,
    aka appropriation account balances).
    """
    reverse = re.compile('gross_outlay_amount_by_tas_cpe')

    # dictionary to capture TAS that were skipped and some metadata
    # tas = top-level key
    # count = number of rows skipped
    # rows = row numbers skipped, corresponding to the original row numbers in the file that was submitted
    skipped_tas = {}

    # Create account objects
    for row in appropriation_data:

        # Check and see if there is an entry for this TAS
        treasury_account = get_treasury_appropriation_account_tas_lookup(
            row.get('tas_id'), db_cursor)
        if treasury_account is None:
            if row['tas'] not in skipped_tas:
                skipped_tas[row['tas']] = {}
                skipped_tas[row['tas']]['count'] = 1
                skipped_tas[row['tas']]['rows'] = [row['row_number']]
            else:
                skipped_tas[row['tas']]['count'] += 1
                skipped_tas[row['tas']]['rows'] += row['row_number']

            continue

        # Now that we have the account, we can load the appropriation balances
        # TODO: Figure out how we want to determine what row is overriden by what row
        # If we want to correlate, the following attributes are available in the
        # data broker data that might be useful: appropriation_id, row_number
        # appropriation_balances = somethingsomething get appropriation balances...
        appropriation_balances = AppropriationAccountBalances()

        value_map = {
            'treasury_account_identifier': treasury_account,
            'submission': submission_attributes,
            'reporting_period_start': submission_attributes.reporting_period_start,
            'reporting_period_end': submission_attributes.reporting_period_end
        }

        field_map = {}

        load_data_into_model(appropriation_balances, row, field_map=field_map, value_map=value_map, save=True,
                             reverse=reverse)

    AppropriationAccountBalances.populate_final_of_fy()

    # Insert File A quarterly numbers for this submission
    AppropriationAccountBalancesQuarterly.insert_quarterly_numbers(
        submission_attributes.submission_id)

    for key in skipped_tas:
        logger.info('Skipped %d rows due to missing TAS: %s', skipped_tas[key]['count'], key)

    total_tas_skipped = 0
    for key in skipped_tas:
        total_tas_skipped += skipped_tas[key]['count']

    logger.info('Skipped a total of {} TAS rows for File A'.format(total_tas_skipped))


def get_file_b(submission_attributes, db_cursor):
    """
    Get broker File B data for a specific submission.
    This function was added as a workaround for the fact that a few agencies
    (two, as of April, 2017: DOI and ACHP) submit multiple File B records
    for the same object class. These "dupes", come in as the same 4 digit object
    class code but with one of the direct reimbursable flags set to NULL.

    From our perspective, this is a duplicate, because we get our D/R info from
    the 1st digit of the object class when it's four digits.

    Thus, this function examines the File B data for a given submission. If
    it has the issue of "duplicate" object classes, it will squash the
    offending records together so that all financial totals are reporting
    as a single object class/program activity/TAS record as expected.

    If the broker validations change to prohibit this pattern in the data,
    this intervening function will no longer be necessary, we can go back to
    selecting * from the broker's File B data.

    Args:
        submission_attributes: submission object currently being loaded
        db_cursor: db connection info
    """
    submission_id = submission_attributes.broker_submission_id

    # does this file B have the dupe object class edge case?
    check_dupe_oc = (
        'SELECT count(*) '
        'FROM object_class_program_activity '
        'WHERE submission_id = %s '
        'AND length(object_class) = 4 '
        'GROUP BY tas_id, program_activity_code, object_class '
        'HAVING COUNT(*) > 1'
    )
    db_cursor.execute(check_dupe_oc, [submission_id])
    dupe_oc_count = len(dictfetchall(db_cursor))

    if dupe_oc_count == 0:
        # there are no object class duplicates, so proceed as usual
        db_cursor.execute('SELECT * FROM object_class_program_activity WHERE submission_id = %s', [submission_id])
    else:
        # file b contains at least one case of duplicate 4 digit object classes
        # for the same program activity/tas, so combine the records in question
        combine_dupe_oc = (
            'SELECT  '
            'submission_id, '
            'job_id, '
            'agency_identifier, '
            'allocation_transfer_agency, '
            'availability_type_code, '
            'beginning_period_of_availa, '
            'ending_period_of_availabil, '
            'main_account_code, '
            'RIGHT(object_class, 3) AS object_class, '
            'CASE WHEN length(object_class) = 4 AND LEFT(object_class, 1) = \'1\' THEN \'d\' WHEN length(object_class) = 4 AND LEFT(object_class, 1) = \'2\' THEN \'r\' ELSE by_direct_reimbursable_fun END AS by_direct_reimbursable_fun, '
            'tas, '
            'tas_id, '
            'program_activity_code, '
            'program_activity_name, '
            'sub_account_code, '
            'SUM(deobligations_recov_by_pro_cpe) AS deobligations_recov_by_pro_cpe, '
            'SUM(gross_outlay_amount_by_pro_cpe) AS gross_outlay_amount_by_pro_cpe, '
            'SUM(gross_outlay_amount_by_pro_fyb) AS gross_outlay_amount_by_pro_fyb, '
            'SUM(gross_outlays_delivered_or_cpe) AS gross_outlays_delivered_or_cpe, '
            'SUM(gross_outlays_delivered_or_fyb) AS gross_outlays_delivered_or_fyb, '
            'SUM(gross_outlays_undelivered_cpe) AS gross_outlays_undelivered_cpe, '
            'SUM(gross_outlays_undelivered_fyb) AS gross_outlays_undelivered_fyb, '
            'SUM(obligations_delivered_orde_cpe) AS obligations_delivered_orde_cpe, '
            'SUM(obligations_delivered_orde_fyb) AS obligations_delivered_orde_fyb, '
            'SUM(obligations_incurred_by_pr_cpe) AS obligations_incurred_by_pr_cpe, '
            'SUM(obligations_undelivered_or_cpe) AS obligations_undelivered_or_cpe, '
            'SUM(obligations_undelivered_or_fyb) AS obligations_undelivered_or_fyb, '
            'SUM(ussgl480100_undelivered_or_cpe) AS ussgl480100_undelivered_or_cpe, '
            'SUM(ussgl480100_undelivered_or_fyb) AS ussgl480100_undelivered_or_fyb, '
            'SUM(ussgl480200_undelivered_or_cpe) AS ussgl480200_undelivered_or_cpe, '
            'SUM(ussgl480200_undelivered_or_fyb) AS ussgl480200_undelivered_or_fyb, '
            'SUM(ussgl483100_undelivered_or_cpe) AS ussgl483100_undelivered_or_cpe, '
            'SUM(ussgl483200_undelivered_or_cpe) AS ussgl483200_undelivered_or_cpe, '
            'SUM(ussgl487100_downward_adjus_cpe) AS ussgl487100_downward_adjus_cpe, '
            'SUM(ussgl487200_downward_adjus_cpe) AS ussgl487200_downward_adjus_cpe, '
            'SUM(ussgl488100_upward_adjustm_cpe) AS ussgl488100_upward_adjustm_cpe, '
            'SUM(ussgl488200_upward_adjustm_cpe) AS ussgl488200_upward_adjustm_cpe, '
            'SUM(ussgl490100_delivered_orde_cpe) AS ussgl490100_delivered_orde_cpe, '
            'SUM(ussgl490100_delivered_orde_fyb) AS ussgl490100_delivered_orde_fyb, '
            'SUM(ussgl490200_delivered_orde_cpe) AS ussgl490200_delivered_orde_cpe, '
            'SUM(ussgl490800_authority_outl_cpe) AS ussgl490800_authority_outl_cpe, '
            'SUM(ussgl490800_authority_outl_fyb) AS ussgl490800_authority_outl_fyb, '
            'SUM(ussgl493100_delivered_orde_cpe) AS ussgl493100_delivered_orde_cpe, '
            'SUM(ussgl497100_downward_adjus_cpe) AS ussgl497100_downward_adjus_cpe, '
            'SUM(ussgl497200_downward_adjus_cpe) AS ussgl497200_downward_adjus_cpe, '
            'SUM(ussgl498100_upward_adjustm_cpe) AS ussgl498100_upward_adjustm_cpe, '
            'SUM(ussgl498200_upward_adjustm_cpe) AS ussgl498200_upward_adjustm_cpe '
            'FROM object_class_program_activity '
            'WHERE submission_id = %s '
            'GROUP BY  '
            'submission_id, '
            'job_id, '
            'agency_identifier, '
            'allocation_transfer_agency, '
            'availability_type_code, '
            'beginning_period_of_availa, '
            'ending_period_of_availabil, '
            'main_account_code, '
            'RIGHT(object_class, 3), '
            'CASE WHEN length(object_class) = 4 AND LEFT(object_class, 1) = \'1\' THEN \'d\' WHEN length(object_class) = 4 AND LEFT(object_class, 1) = \'2\' THEN \'r\' ELSE by_direct_reimbursable_fun END, '
            'program_activity_code, '
            'program_activity_name, '
            'sub_account_code, '
            'tas, '
            'tas_id'
        )
        logger.info(
            'Found {} duplicated File B 4 digit object codes in submission {}. '
            'Aggregating financial values.'.format(dupe_oc_count, submission_id))
        # we have at least one instance of duplicated 4 digit object classes so
        # aggregate the financial values togther
        db_cursor.execute(combine_dupe_oc, [submission_id])

    data = dictfetchall(db_cursor)
    return data


def load_file_b(submission_attributes, prg_act_obj_cls_data, db_cursor):
    """
    Process and load file B broker data (aka TAS balances by program
    activity and object class).
    """
    reverse = re.compile(r'(_(cpe|fyb)$)|^transaction_obligated_amount$')

    # dictionary to capture TAS that were skipped and some metadata
    # tas = top-level key
    # count = number of rows skipped
    # rows = row numbers skipped, corresponding to the original row numbers in the file that was submitted
    skipped_tas = {}

    test_counter = 0
    for row in prg_act_obj_cls_data:
        test_counter += 1
        account_balances = None
        try:
            # Check and see if there is an entry for this TAS
            treasury_account = get_treasury_appropriation_account_tas_lookup(row.get('tas_id'), db_cursor)
            if treasury_account is None:
                if row['tas'] not in skipped_tas:
                    skipped_tas[row['tas']] = {}
                    skipped_tas[row['tas']]['count'] = 1
                    skipped_tas[row['tas']]['rows'] = [row['row_number']]
                else:
                    skipped_tas[row['tas']]['count'] += 1
                    skipped_tas[row['tas']]['rows'] += [row['row_number']]
                continue
        except:    # TODO: What is this trying to catch, actually?
            continue

        # get the corresponding account balances row (aka "File A" record)
        account_balances = AppropriationAccountBalances.objects.get(
            treasury_account_identifier=treasury_account,
            submission_id=submission_attributes.submission_id
        )

        financial_by_prg_act_obj_cls = FinancialAccountsByProgramActivityObjectClass()

        value_map = {
            'submission': submission_attributes,
            'reporting_period_start': submission_attributes.reporting_period_start,
            'reporting_period_end': submission_attributes.reporting_period_end,
            'treasury_account': treasury_account,
            'appropriation_account_balances': account_balances,
            'object_class': get_or_create_object_class(row['object_class'], row['by_direct_reimbursable_fun'], logger),
            'program_activity': get_or_create_program_activity(row, submission_attributes)
        }

        load_data_into_model(financial_by_prg_act_obj_cls, row, value_map=value_map, save=True, reverse=reverse)

    # Insert File B quarterly numbers for this submission
    TasProgramActivityObjectClassQuarterly.insert_quarterly_numbers(
        submission_attributes.submission_id)

    FinancialAccountsByProgramActivityObjectClass.populate_final_of_fy()

    for key in skipped_tas:
        logger.info('Skipped %d rows due to missing TAS: %s', skipped_tas[key]['count'], key)

    total_tas_skipped = 0
    for key in skipped_tas:
        total_tas_skipped += skipped_tas[key]['count']

    logger.info('Skipped a total of {} TAS rows for File B'.format(total_tas_skipped))


def load_file_c(submission_attributes, db_cursor, award_financial_frame):
    """
    Process and load file C broker data.
    Note: this should run AFTER the D1 and D2 files are loaded because we try
    to join to those records to retrieve some additional information
    about the awarding sub-tier agency.
    """
    # this matches the file b reverse directive, but am repeating it here
    # to ensure that we don't overwrite it as we change up the order of
    # file loading

    if not award_financial_frame.size:
        logger.warning('No File C (award financial) data found, skipping...')
        return

    reverse = re.compile(r'(_(cpe|fyb)$)|^transaction_obligated_amount$')

    # dictionary to capture TAS that were skipped and some metadata
    # tas = top-level key
    # count = number of rows skipped
    # rows = row numbers skipped, corresponding to the original row numbers in the file that was submitted
    skipped_tas = {}

    award_financial_frame['txn'] = award_financial_frame.apply(get_award_financial_transaction, axis=1)
    award_financial_frame['awarding_agency'] = award_financial_frame.apply(get_awarding_agency, axis=1)
    award_financial_frame['object_class'] = award_financial_frame.apply(get_or_create_object_class_rw, axis=1,
                                                                        logger=logger)
    award_financial_frame['program_activity'] = award_financial_frame.apply(get_or_create_program_activity, axis=1,
                                                                            submission_attributes=submission_attributes)

    total_rows = award_financial_frame.shape[0]
    start_time = datetime.now()
    awards_touched = []

    # for row in award_financial_data:
    for index, row in enumerate(award_financial_frame.replace({np.nan: None}).to_dict(orient='records'), 1):
        if not (index % 100):
            logger.info('C File Load: Loading row {} of {} ({})'.format(str(index),
                                                                        str(total_rows),
                                                                        datetime.now() - start_time))

        # Check and see if there is an entry for this TAS
        treasury_account = get_treasury_appropriation_account_tas_lookup(
            row.get('tas_id'), db_cursor)
        if treasury_account is None:
            if row['tas'] not in skipped_tas:
                skipped_tas[row['tas']] = {}
                skipped_tas[row['tas']]['count'] = 1
                skipped_tas[row['tas']]['rows'] = [row['row_number']]
            else:
                skipped_tas[row['tas']]['count'] += 1
                skipped_tas[row['tas']]['rows'] += [row['row_number']]
            continue

        # Find a matching transaction record, so we can use its
        # subtier agency information to match to (or create) an Award record

        # Find the award that this award transaction belongs to. If it doesn't exist, create it.
        created, award = Award.get_or_create_summary_award(
            awarding_agency=row['awarding_agency'],
            piid=row.get('piid'),
            fain=row.get('fain'),
            uri=row.get('uri'),
            parent_award_id=row.get('parent_award_id'),
            use_cache=False)

        awards_touched += [award]

        award_financial_data = FinancialAccountsByAwards()

        value_map = {
            'award': award,
            'submission': submission_attributes,
            'reporting_period_start': submission_attributes.reporting_period_start,
            'reporting_period_end': submission_attributes.reporting_period_end,
            'treasury_account': treasury_account,
            'object_class': row.get('object_class'),
            'program_activity': row.get('program_activity'),
        }

        # Still using the cpe|fyb regex compiled above for reverse
        afd = load_data_into_model(award_financial_data, row, value_map=value_map, save=True, reverse=reverse)

    awards_cache.clear()

    for key in skipped_tas:
        logger.info('Skipped %d rows due to missing TAS: %s', skipped_tas[key]['count'], key)

    total_tas_skipped = 0
    for key in skipped_tas:
        total_tas_skipped += skipped_tas[key]['count']

    logger.info('Skipped a total of {} TAS rows for File C'.format(total_tas_skipped))
    return [id for award.id in awards_touched]<|MERGE_RESOLUTION|>--- conflicted
+++ resolved
@@ -47,11 +47,19 @@
     we've already loaded the specified broker submisison, this command
     will remove the existing records before loading them again.
     """
-    help = "Loads a single submission from the DATA Act broker. The DATA_BROKER_DATABASE_URL environment variable must set so we can pull submission data from their db."
+    help = "Loads a single submission from the DATA Act broker. The DATA_BROKER_DATABASE_URL environment variable \
+                must set so we can pull submission data from their db."
 
     def add_arguments(self, parser):
         parser.add_argument('submission_id', nargs=1, help='the data broker submission id to load', type=int)
         parser.add_argument('-q', '--quick', action='store_true', help='experimental SQL-based load')
+        parser.add_argument(
+            '--nosubawards',
+            action='store_true',
+            dest='nosubawards',
+            default=False,
+            help='Skips the D1/D2 subaward load for this submission.'
+        )
         super(Command, self).add_arguments(parser)
 
     @transaction.atomic
@@ -151,19 +159,6 @@
         awards_touched = load_file_c(submission_attributes, db_cursor, award_financial_frame)
         logger.info('Finished loading File C data, took {}'.format(datetime.now() - start_time))
 
-<<<<<<< HEAD
-        logger.info('Loading subaward data')
-        # Once all the files have been processed, run any global
-        # cleanup/post-load tasks.
-        # 1. Load subawards
-        start_time = datetime.now()
-        try:
-            load_subawards(submission_attributes, db_cursor)
-        except:
-            logger.warning("Error loading subawards for this submission")
-
-        logger.info('Finshed loading subaward data, took {}'.format(datetime.now() - start_time))
-=======
         if not options['nosubawards']:
             try:
                 start_time = datetime.now()
@@ -174,8 +169,8 @@
                 logger.warning("Error loading subawards for this submission")
         else:
             logger.info('Skipping subawards due to flags...')
->>>>>>> e2703ffb
-
+
+        # Once all the files have been processed, run any global cleanup/post-load tasks.
         # Cleanup not specific to this submission is run in the `.handle` method
         logger.info('Successfully loaded broker submission {}.'.format(options['submission_id'][0]))
 
