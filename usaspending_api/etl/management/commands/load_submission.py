from datetime import datetime
import logging
import os

from django.conf import settings
from django.core.exceptions import ObjectDoesNotExist, MultipleObjectsReturned
from django.core.management.base import BaseCommand
from django.core.serializers.json import json
from django.db import connections
from django.db.models import Q
from django.core.cache import caches

from usaspending_api.accounts.models import AppropriationAccountBalances, TreasuryAppropriationAccount
from usaspending_api.awards.models import (
    Award, FinancialAccountsByAwards,
    TransactionAssistance, TransactionContract, Transaction, AWARD_TYPES, CONTRACT_PRICING_TYPES)
from usaspending_api.financial_activities.models import FinancialAccountsByProgramActivityObjectClass
from usaspending_api.references.models import (
    Agency, CFDAProgram, LegalEntity, Location, ObjectClass, RefCountryCode, RefProgramActivity)
from usaspending_api.submissions.models import SubmissionAttributes
from usaspending_api.etl.award_helpers import update_awards, update_contract_awards
<<<<<<< HEAD
from usaspending_api.common.helpers import fy
=======
from usaspending_api.etl.helpers import get_fiscal_quarter
>>>>>>> 25117647

# This dictionary will hold a map of tas_id -> treasury_account to ensure we don't
# keep hitting the databroker DB for account data
TAS_ID_TO_ACCOUNT = {}

# Store some additional support data needed for the type description matching
award_type_dict = {a[0]: a[1] for a in AWARD_TYPES}
contract_pricing_dict = {c[0]: c[1] for c in CONTRACT_PRICING_TYPES}

# Lists to store for update_awards and update_contract_awards
AWARD_UPDATE_ID_LIST = []
AWARD_CONTRACT_UPDATE_ID_LIST = []

awards_cache = caches['awards']


class Command(BaseCommand):
    """
    This command will load a single submission from the data broker database into
    the data store using SQL commands to pull the raw data from the broker and
    by creating new django model instances for each object
    """
    help = "Loads a single submission from the configured data broker database"
    logger = logging.getLogger('console')

    def add_arguments(self, parser):
        parser.add_argument('submission_id', nargs=1, help='the submission id to load', type=int)

        parser.add_argument(
            '--delete',
            action='store_true',
            dest='delete',
            default=False,
            help='Delete the submission if it exists instead of updating it',
        )

        parser.add_argument(
            '--test',
            action='store_true',
            dest='test',
            default=False,
            help='Runs the submission loader in test mode, sets the delete flag enabled, and uses stored data rather than pulling from a database'
        )

    def handle(self, *args, **options):

        awards_cache.clear()

        # Grab the data broker database connections
        if not options['test']:
            try:
                db_conn = connections['data_broker']
                db_cursor = db_conn.cursor()
            except Exception as err:
                self.logger.critical('Could not connect to database. Is DATA_BROKER_DATABASE_URL set?')
                self.logger.critical(print(err))
                return
        else:
            options['delete'] = True
            db_cursor = PhonyCursor()

        # Grab the submission id
        submission_id = options['submission_id'][0]

        # Verify the ID exists in the database, and grab the data
        db_cursor.execute('SELECT * FROM submission WHERE submission_id = %s', [submission_id])
        submission_data = dictfetchall(db_cursor)

        if len(submission_data) == 0:
            self.logger.error('Could not find submission with id ' + str(submission_id))
            return
        elif len(submission_data) > 1:
            self.logger.error('Found multiple submissions with id ' + str(submission_id))
            return

        # We have a single submission, which is what we want
        submission_data = submission_data[0]

        # First, check if we already have entries for this submission id
        submission_attributes = None
        try:
            submission_attributes = SubmissionAttributes.objects.get(broker_submission_id=submission_id)
            if options['delete']:
                self.logger.info('Submission id ' + str(submission_id) + ' already exists. It will be deleted.')
                submission_attributes.delete()
                submission_attributes = SubmissionAttributes()
            else:
                self.logger.info('Submission id ' + str(submission_id) + ' already exists. Records will be updated.')
        except ObjectDoesNotExist:
            submission_attributes = SubmissionAttributes()

        # Update and save submission attributes
        field_map = {
            'reporting_period_start': 'reporting_start_date',
            'reporting_period_end': 'reporting_end_date',
            'quarter_format_flag': 'is_quarter_format',
        }

        # Create our value map - specific data to load
        value_map = {
            'broker_submission_id': submission_id,
            'reporting_fiscal_quarter': get_fiscal_quarter(
                submission_data['reporting_fiscal_period'])
        }

        del submission_data["submission_id"]  # To avoid collisions with the newer PK system

        load_data_into_model(submission_attributes, submission_data, field_map=field_map, value_map=value_map, save=True)

        # Move on, and grab file A data
        db_cursor.execute('SELECT * FROM appropriation WHERE submission_id = %s', [submission_id])
        appropriation_data = dictfetchall(db_cursor)
        self.logger.info('Acquired appropriation data for ' + str(submission_id) + ', there are ' + str(len(appropriation_data)) + ' rows.')

        # Create account objects
        for row in appropriation_data:
            # Check and see if there is an entry for this TAS
            treasury_account = get_treasury_appropriation_account_tas_lookup(row.get('tas_id'), db_cursor)
            if treasury_account is None:
                raise Exception('Could not find appropriation account for TAS: ' + row['tas'])

            # Now that we have the account, we can load the appropriation balances
            # TODO: Figure out how we want to determine what row is overriden by what row
            # If we want to correlate, the following attributes are available in the
            # data broker data that might be useful: appropriation_id, row_number
            # appropriation_balances = somethingsomething get appropriation balances...
            appropriation_balances = AppropriationAccountBalances()

            value_map = {
                'treasury_account_identifier': treasury_account,
                'submission': submission_attributes,
                'reporting_period_start': submission_attributes.reporting_period_start,
                'reporting_period_end': submission_attributes.reporting_period_end
            }

            field_map = {}

            load_data_into_model(appropriation_balances, row, field_map=field_map, value_map=value_map, save=True)

        AppropriationAccountBalances.populate_final_of_fy()

        # Let's get File B information
        db_cursor.execute('SELECT * FROM object_class_program_activity WHERE submission_id = %s', [submission_id])
        prg_act_obj_cls_data = dictfetchall(db_cursor)
        self.logger.info('Acquired program activity object class data for ' + str(submission_id) + ', there are ' + str(len(prg_act_obj_cls_data)) + ' rows.')

        for row in prg_act_obj_cls_data:
            account_balances = None
            try:
                # Check and see if there is an entry for this TAS
                treasury_account = get_treasury_appropriation_account_tas_lookup(row.get('tas_id'), db_cursor)
                if treasury_account is None:
                    raise Exception('Could not find appropriation account for TAS: ' + row['tas'])
                account_balances = AppropriationAccountBalances.objects.get(treasury_account_identifier=treasury_account)
            except:
                continue

            financial_by_prg_act_obj_cls = FinancialAccountsByProgramActivityObjectClass()

            value_map = {
                'submission': submission_attributes,
                'reporting_period_start': submission_attributes.reporting_period_start,
                'reporting_period_end': submission_attributes.reporting_period_end,
                'treasury_account': treasury_account,
                'appropriation_account_balances': account_balances,
                'object_class': get_or_create_object_class(row['object_class'], row['by_direct_reimbursable_fun'], self.logger),
                'program_activity_id': get_or_create_program_activity(row, submission_attributes)
            }

            load_data_into_model(financial_by_prg_act_obj_cls, row, value_map=value_map, save=True)

        # Let's get File C information
        db_cursor.execute('SELECT * FROM award_financial WHERE submission_id = %s', [submission_id])
        award_financial_data = dictfetchall(db_cursor)
        self.logger.info('Acquired award financial data for ' + str(submission_id) + ', there are ' + str(len(award_financial_data)) + ' rows.')

        award_queue = {}
        afd_queue = []

        for row in award_financial_data:
            account_balances = None
            try:
                # Check and see if there is an entry for this TAS
                treasury_account = get_treasury_appropriation_account_tas_lookup(row.get('tas_id'), db_cursor)
                if treasury_account is None:
                    raise Exception('Could not find appropriation account for TAS: ' + row['tas'])
                # Find the award that this award transaction belongs to. If it doesn't exist, create it.
                created, award = Award.get_or_create_summary_award(
                        piid=row.get('piid'),
                        fain=row.get('fain'),
                        uri=row.get('uri'),
                        parent_award_id=row.get('parent_award_id'),
                        use_cache=True)
                award.latest_submission = submission_attributes
                if created:
                    award_queue[award.manual_hash()] = award
            except:   # TODO: silently swallowing a bare exception is bad mojo
                continue

            award_financial_data = FinancialAccountsByAwards()

            value_map = {
                'award': award,
                'submission': submission_attributes,
                'reporting_period_start': submission_attributes.reporting_period_start,
                'reporting_period_end': submission_attributes.reporting_period_end,
                'treasury_account': treasury_account,
                'object_class': get_or_create_object_class(row['object_class'], row['by_direct_reimbursable_fun'], self.logger),
                'program_activity_id': get_or_create_program_activity(row, submission_attributes)
            }

            afd = load_data_into_model(award_financial_data, row, value_map=value_map, save=False)
            afd_queue.append(afd)

        Award.objects.bulk_create(award_queue.values())
        FinancialAccountsByAwards.objects.bulk_create(afd_queue)
        awards_cache.clear()

        # File D2
        db_cursor.execute('SELECT * FROM award_financial_assistance WHERE submission_id = %s', [submission_id])
        award_financial_assistance_data = dictfetchall(db_cursor)
        self.logger.info('Acquired award financial assistance data for ' + str(submission_id) + ', there are ' + str(len(award_financial_assistance_data)) + ' rows.')

        legal_entity_location_field_map = {
            "address_line1": "legal_entity_address_line1",
            "address_line2": "legal_entity_address_line2",
            "address_line3": "legal_entity_address_line3",
            "city_code": "legal_entity_city_code",
            "city_name": "legal_entity_city_name",
            "congressional_code": "legal_entity_congressional",
            "county_code": "legal_entity_county_code",
            "county_name": "legal_entity_county_name",
            "foreign_city_name": "legal_entity_foreign_city",
            "foreign_postal_code": "legal_entity_foreign_posta",
            "foreign_province": "legal_entity_foreign_provi",
            "state_code": "legal_entity_state_code",
            "state_name": "legal_entity_state_name",
            "zip5": "legal_entity_zip5",
            "zip_last4": "legal_entity_zip_last4",
            "location_country_code": "legal_entity_country_code"
        }

        place_of_performance_field_map = {
            "city_name": "place_of_performance_city",
            "performance_code": "place_of_performance_code",
            "congressional_code": "place_of_performance_congr",
            "county_name": "place_of_perform_county_na",
            "foreign_location_description": "place_of_performance_forei",
            "state_name": "place_of_perform_state_nam",
            "zip4": "place_of_performance_zip4a",
            "location_country_code": "place_of_perform_country_c"

        }

        legal_entity_location_value_map = {
            "recipient_flag": True
        }

        place_of_performance_value_map = {
            "place_of_performance_flag": True
        }

        fad_field_map = {
            "type": "assistance_type",
            "description": "award_description",
        }

        for row in award_financial_assistance_data:

            legal_entity_location, created = get_or_create_location(legal_entity_location_field_map, row, legal_entity_location_value_map)

            # Create the legal entity if it doesn't exist
            try:
                legal_entity = LegalEntity.objects.get(recipient_unique_id=row['awardee_or_recipient_uniqu'])
            except ObjectDoesNotExist:
                legal_entity_value_map = {
                    "location": legal_entity_location,
                    "legal_entity_id": row['awardee_or_recipient_uniqu']
                }
                legal_entity = load_data_into_model(LegalEntity(), row, value_map=legal_entity_value_map, save=True)

            # Create the place of performance location
            pop_location, created = get_or_create_location(place_of_performance_field_map, row, place_of_performance_value_map)

            # Find the award that this award transaction belongs to. If it doesn't exist, create it.
            created, award = Award.get_or_create_summary_award(
                piid=row.get('piid'),
                fain=row.get('fain'),
                uri=row.get('uri'),
                parent_award_id=row.get('parent_award_id'))
            award.save()

            AWARD_UPDATE_ID_LIST.append(award.id)

            parent_txn_value_map = {
                "award": award,
                "awarding_agency": Agency.objects.filter(toptier_agency__cgac_code=row['awarding_agency_code'],
                                                         subtier_agency__subtier_code=row["awarding_sub_tier_agency_c"]).first(),
                "funding_agency": Agency.objects.filter(toptier_agency__cgac_code=row['funding_agency_code'],
                                                        subtier_agency__subtier_code=row["funding_sub_tier_agency_co"]).first(),
                "recipient": legal_entity,
                "place_of_performance": pop_location,
                'submission': submission_attributes,
                'type_description': award_type_dict.get(row['assistance_type']),
                "period_of_performance_start_date": format_date(row['period_of_performance_star']),
                "period_of_performance_current_end_date": format_date(row['period_of_performance_curr']),
                "action_date": format_date(row['action_date']),
            }

            transaction_instance = load_data_into_model(
                Transaction(), row,
                field_map=fad_field_map,
                value_map=parent_txn_value_map,
                as_dict=True)

            transaction_instance, created = Transaction.objects.get_or_create(**transaction_instance)

            fad_value_map = {
                "transaction": transaction_instance,
                "submission": submission_attributes,
                "cfda": CFDAProgram.objects.filter(program_number=row['cfda_number']).first(),
                'reporting_period_start': submission_attributes.reporting_period_start,
                'reporting_period_end': submission_attributes.reporting_period_end,
                "period_of_performance_start_date": format_date(row['period_of_performance_star']),
                "period_of_performance_current_end_date": format_date(row['period_of_performance_curr']),
            }

            financial_assistance_data = load_data_into_model(
                TransactionAssistance(), row,
                field_map=fad_field_map,
                value_map=fad_value_map,
                save=True)

        # File D1
        db_cursor.execute('SELECT * FROM award_procurement WHERE submission_id = %s', [submission_id])
        procurement_data = dictfetchall(db_cursor)
        self.logger.info('Acquired award procurement data for ' + str(submission_id) + ', there are ' + str(len(procurement_data)) + ' rows.')

        legal_entity_location_field_map = {
            "address_line1": "legal_entity_address_line1",
            "address_line2": "legal_entity_address_line2",
            "address_line3": "legal_entity_address_line3",
            "location_country_code": "legal_entity_country_code",
            "city_name": "legal_entity_city_name",
            "congressional_code": "legal_entity_congressional",
            "state_code": "legal_entity_state_code",
            "zip4": "legal_entity_zip4"
        }

        place_of_performance_field_map = {
            # not sure place_of_performance_locat maps exactly to city name
            "city_name": "place_of_performance_locat",
            "congressional_code": "place_of_performance_congr",
            "state_code": "place_of_performance_state",
            "zip4": "place_of_performance_zip4a",
            "location_country_code": "place_of_perform_country_c"
        }

        contract_field_map = {
            "type": "contract_award_type",
            "description": "award_description"
        }

        for row in procurement_data:
            legal_entity_location, created = get_or_create_location(legal_entity_location_field_map, row, legal_entity_location_value_map)

            # Create the legal entity if it doesn't exist
            try:
                legal_entity = LegalEntity.objects.get(recipient_unique_id=row['awardee_or_recipient_uniqu'])
            except ObjectDoesNotExist:
                legal_entity_value_map = {
                    "location": legal_entity_location,
                    "legal_entity_id": row['awardee_or_recipient_uniqu'],
                }
                legal_entity = load_data_into_model(LegalEntity(), row, value_map=legal_entity_value_map, save=True)

            # Create the place of performance location
            pop_location, created = get_or_create_location(place_of_performance_field_map, row, place_of_performance_value_map)

            # Find the award that this award transaction belongs to. If it doesn't exist, create it.
            created, award = Award.get_or_create_summary_award(
                piid=row.get('piid'),
                fain=row.get('fain'),
                uri=row.get('uri'),
                parent_award_id=row.get('parent_award_id'))
            award.save()

            AWARD_UPDATE_ID_LIST.append(award.id)
            AWARD_CONTRACT_UPDATE_ID_LIST.append(award.id)

            parent_txn_value_map = {
                "award": award,
                "awarding_agency": Agency.objects.filter(toptier_agency__cgac_code=row['awarding_agency_code'],
                                                         subtier_agency__subtier_code=row["awarding_sub_tier_agency_c"]).first(),
                "funding_agency": Agency.objects.filter(toptier_agency__cgac_code=row['funding_agency_code'],
                                                        subtier_agency__subtier_code=row["funding_sub_tier_agency_co"]).first(),
                "recipient": legal_entity,
                'type_description': award_type_dict.get(row['contract_award_type']),
                "place_of_performance": pop_location,
                'submission': submission_attributes,
                "period_of_performance_start_date": format_date(row['period_of_performance_star']),
                "period_of_performance_current_end_date": format_date(row['period_of_performance_curr']),
                "action_date": format_date(row['action_date']),
            }

            transaction_instance = load_data_into_model(
                Transaction(), row,
                field_map=contract_field_map,
                value_map=parent_txn_value_map,
                as_dict=True)

            transaction_instance, created = Transaction.objects.get_or_create(**transaction_instance)

            contract_value_map = {
                'transaction': transaction_instance,
                'submission': submission_attributes,
                'type_of_contract_pricing_description': contract_pricing_dict.get(row['type_of_contract_pricing']),
                'reporting_period_start': submission_attributes.reporting_period_start,
                'reporting_period_end': submission_attributes.reporting_period_end,
                "period_of_performance_potential_end_date": format_date(row['period_of_perf_potential_e'])
            }

            contract_instance = load_data_into_model(
                TransactionContract(), row,
                field_map=contract_field_map,
                value_map=contract_value_map,
                save=True)

        # Update awards for new linkages
        update_awards(tuple(AWARD_UPDATE_ID_LIST))
        update_contract_awards(tuple(AWARD_CONTRACT_UPDATE_ID_LIST))


def format_date(date_string, pattern='%Y%m%d'):
    try:
        return datetime.strptime(date_string, pattern)
    except TypeError:
        return None


def get_or_create_object_class(row_object_class, row_direct_reimbursable, logger):
    """Lookup an object class record.

        Args:
            row_object_class: object class from the broker
            row_direct_reimbursable: direct/reimbursable flag from the broker
                (used only when the object_class is 3 digits instead of 4)
    """
    if len(row_object_class) == 4:
        # this is a 4 digit object class, 1st digit = direct/reimbursable information
        direct_reimbursable = row_object_class[:1]
        object_class = row_object_class[1:]
    else:
        # the object class field is the 3 digit version, so grab direct/reimbursable
        # information from a separate field
        if row_direct_reimbursable is None:
            direct_reimbursable = None
        elif row_direct_reimbursable.lower() == 'd':
            direct_reimbursable = 1
        elif row_direct_reimbursable.lower() == 'r':
            direct_reimbursable = 2
        else:
            direct_reimbursable = None
        object_class = row_object_class

    # set major object class; note that we shouldn't have to do this
    # once we have a complete list of object classes loaded to ObjectClass
    # (we only fill it in now should it be needed by the subsequent get_or_create)
    major_object_class = '{}0'.format(object_class[:1])
    if major_object_class == '10':
        major_object_class_name = 'Personnel compensation and benefits'
    elif major_object_class == '20':
        major_object_class_name = 'Contractual services and supplies'
    elif major_object_class == '30':
        major_object_class_name = 'Acquisition of assets'
    elif major_object_class == '40':
        major_object_class_name = 'Grants and fixed charges'
    else:
        major_object_class_name = 'Other'

    # we couldn't find a matching object class record, so create one
    # (note: is this really what we want to do? should we map to an 'unknown' instead?)
    # should
    obj_class, created = ObjectClass.objects.get_or_create(
        major_object_class=major_object_class,
        major_object_class_name=major_object_class_name,
        object_class=object_class,
        direct_reimbursable=direct_reimbursable)
    if created:
        logger.warning('Created missing object_class record for {}'.format(object_class))

    return obj_class


def get_or_create_program_activity(row, submission_attributes):
    # We do it this way rather than .get_or_create because we do not want to
    # duplicate existing pk's with null values
<<<<<<< HEAD
    filters = {'program_activity_code': row['program_activity_code'],
               'budget_year': fy(submission_attributes.reporting_period_start),
               'responsible_agency_id': row['agency_identifier'],
               }
    prg_activity = RefProgramActivity.objects.filter(**filters).first()
    if prg_activity is None and row['program_activity_code'] is not None:
        prg_activity = RefProgramActivity.objects.create(**filters)
=======
    prg_activity = RefProgramActivity.objects.filter(program_activity_code=program_activity_code).first()
    if prg_activity is None and program_activity_code is not None:
        prg_activity = RefProgramActivity.objects.create(program_activity_code=program_activity_code)
>>>>>>> 25117647
    return prg_activity


def get_treasury_appropriation_account_tas_lookup(tas_lookup_id, db_cursor):
    """Get the matching TAS object from the broker database and save it to our running list."""
    if tas_lookup_id in TAS_ID_TO_ACCOUNT:
        return TAS_ID_TO_ACCOUNT[tas_lookup_id]
    # Checks the broker DB tas_lookup table for the tas_id and returns the matching TAS object in the datastore
    db_cursor.execute('SELECT * FROM tas_lookup WHERE account_num = %s', [tas_lookup_id])
    tas_data = dictfetchall(db_cursor)

    # These or "" convert from none to a blank string, which is how the TAS table stores nulls
    q_kwargs = {
        "allocation_transfer_agency_id": tas_data[0]["allocation_transfer_agency"] or "",
        "agency_id": tas_data[0]["agency_identifier"] or "",
        "beginning_period_of_availability": tas_data[0]["beginning_period_of_availa"] or "",
        "ending_period_of_availability": tas_data[0]["ending_period_of_availabil"] or "",
        "availability_type_code": tas_data[0]["availability_type_code"] or "",
        "main_account_code": tas_data[0]["main_account_code"] or "",
        "sub_account_code": tas_data[0]["sub_account_code"] or ""
    }

    TAS_ID_TO_ACCOUNT[tas_lookup_id] = TreasuryAppropriationAccount.objects.filter(Q(**q_kwargs)).first()
    return TAS_ID_TO_ACCOUNT[tas_lookup_id]


def load_data_into_model(model_instance, data, **kwargs):
    """
    Loads data into a model instance
    Data should be a row, a dict of field -> value pairs
    Keyword args:
        field_map - A map of field columns to data columns. This is so you can map
                    a field in the data to a different field in the model. For instance,
                    model.tas_rendering_label = data['tas'] could be set up like this:
                    field_map = {'tas_rendering_label': 'tas'}
                    The algorithm checks for a value map before a field map, so if the
                    column is present in both value_map and field_map, value map takes
                    precedence over the other
        value_map - Want to force or override a value? Specify the field name for the
                    instance and the data you want to load. Example:
                    {'update_date': timezone.now()}
                    The algorithm checks for a value map before a field map, so if the
                    column is present in both value_map and field_map, value map takes
                    precedence over the other
        save - Defaults to False, but when set to true will save the model at the end
        as_dict - If true, returns the model as a dict instead of saving or altering
    """
    field_map = None
    value_map = None
    save = False
    as_dict = False

    if 'field_map' in kwargs:
        field_map = kwargs['field_map']
    if 'value_map' in kwargs:
        value_map = kwargs['value_map']
    if 'save' in kwargs:
        save = kwargs['save']
    if 'as_dict' in kwargs:
        as_dict = kwargs['as_dict']

    # Grab all the field names from the meta class of the model instance
    fields = [field.name for field in model_instance._meta.get_fields()]
    mod = model_instance

    if as_dict:
        mod = {}

    for field in fields:
        # Let's handle the data source field here for all objects
        if field is 'data_source':
            store_value(mod, field, 'DBR')
        broker_field = field
        # If our field is the 'long form' field, we need to get what it maps to
        # in the broker so we can map the data properly
        if broker_field in settings.LONG_TO_TERSE_LABELS:
            broker_field = settings.LONG_TO_TERSE_LABELS[broker_field]
        sts = False
        if value_map:
            if broker_field in value_map:
                store_value(mod, field, value_map[broker_field])
                sts = True
            elif field in value_map:
                store_value(mod, field, value_map[field])
                sts = True
        if field_map and not sts:
            if broker_field in field_map:
                store_value(mod, field, data[field_map[broker_field]])
                sts = True
            elif field in field_map:
                store_value(mod, field, data[field_map[field]])
                sts = True
        if broker_field in data and not sts:
            store_value(mod, field, data[broker_field])
        elif field in data and not sts:
            store_value(mod, field, data[field])

    if save:
        model_instance.save()
    if as_dict:
        return mod
    else:
        return model_instance


def get_or_create_location(location_map, row, location_value_map={}):
    """
    Retrieve or create a location object

    Input parameters:
        - location_map: a dictionary with key = field name on the location model
            and value = corresponding field name on the current row of data
        - row: the row of data currently being loaded
    """
    location_country = RefCountryCode.objects.filter(
        country_code=row[location_map.get('location_country_code')]).first()

    # temporary fix until broker is patched: remove later
    state_code = row.get(location_map.get('state_code'))
    if state_code is not None:
        # Fix for procurement data foreign provinces stored as state_code
        if location_country and location_country.country_code != "USA":
            location_value_map.update({'foreign_province': state_code})
            location_value_map.update({'state_code': None})
        else:
            location_value_map.update({'state_code': state_code.replace('.', '')})
    # end of temporary fix

    if location_country:
        location_value_map.update({
            'location_country_code': location_country,
            'country_name': location_country.country_name
        })
    else:
        # no country found for this code
        location_value_map.update({
            'location_country_code': None,
            'country_name': None
        })

    location_data = load_data_into_model(
        Location(), row, value_map=location_value_map, field_map=location_map, as_dict=True)

    del location_data['data_source']  # hacky way to ensure we don't create a series of empty location records
    if len(location_data):
        try:
            location_object, created = Location.objects.get_or_create(**location_data, defaults={'data_source': 'DBR'})
        except MultipleObjectsReturned:
            # incoming location data is so sparse that comparing it to existing locations
            # yielded multiple records. create a new location with this limited info.
            # note: this will need fixed up to prevent duplicate location records with the
            # same sparse data
            location_object = Location.objects.create(**location_data)
            created = True
        return location_object, created
    else:
        # record had no location information at all
        return None, None


def store_value(model_instance_or_dict, field, value):
    if value is None:
        return
    # print('Loading ' + str(field) + ' with ' + str(value))
    if isinstance(model_instance_or_dict, dict):
        model_instance_or_dict[field] = value
    else:
        setattr(model_instance_or_dict, field, value)


def dictfetchall(cursor):
    if isinstance(cursor, PhonyCursor):
        return cursor.results
    else:
        "Return all rows from a cursor as a dict"
        columns = [col[0] for col in cursor.description]
        return [
            dict(zip(columns, row))
            for row in cursor.fetchall()
        ]


class PhonyCursor:
    """Spoofs the db cursor responses."""

    def __init__(self):
        json_data = open(os.path.join(os.path.dirname(__file__), '../../tests/etl_test_data.json'))
        self.db_responses = json.load(json_data)
        json_data.close()

        self.results = None

    def execute(self, statement, parameters):
        self.results = self.db_responses[statement]<|MERGE_RESOLUTION|>--- conflicted
+++ resolved
@@ -19,11 +19,8 @@
     Agency, CFDAProgram, LegalEntity, Location, ObjectClass, RefCountryCode, RefProgramActivity)
 from usaspending_api.submissions.models import SubmissionAttributes
 from usaspending_api.etl.award_helpers import update_awards, update_contract_awards
-<<<<<<< HEAD
 from usaspending_api.common.helpers import fy
-=======
 from usaspending_api.etl.helpers import get_fiscal_quarter
->>>>>>> 25117647
 
 # This dictionary will hold a map of tas_id -> treasury_account to ensure we don't
 # keep hitting the databroker DB for account data
@@ -521,7 +518,6 @@
 def get_or_create_program_activity(row, submission_attributes):
     # We do it this way rather than .get_or_create because we do not want to
     # duplicate existing pk's with null values
-<<<<<<< HEAD
     filters = {'program_activity_code': row['program_activity_code'],
                'budget_year': fy(submission_attributes.reporting_period_start),
                'responsible_agency_id': row['agency_identifier'],
@@ -529,11 +525,6 @@
     prg_activity = RefProgramActivity.objects.filter(**filters).first()
     if prg_activity is None and row['program_activity_code'] is not None:
         prg_activity = RefProgramActivity.objects.create(**filters)
-=======
-    prg_activity = RefProgramActivity.objects.filter(program_activity_code=program_activity_code).first()
-    if prg_activity is None and program_activity_code is not None:
-        prg_activity = RefProgramActivity.objects.create(program_activity_code=program_activity_code)
->>>>>>> 25117647
     return prg_activity
 
 
