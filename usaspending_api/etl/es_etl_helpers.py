--- conflicted
+++ resolved
@@ -221,11 +221,7 @@
             'msg': msg.format(count, download_count, filename),
             'job': job_id,
             'f': 'Download'})
-<<<<<<< HEAD
-        raise SystemExit
-=======
         raise SystemExit(1)
->>>>>>> 986089b7
     return count
 
 
@@ -343,11 +339,7 @@
         if not test_mapping(client, job.index, config):
             printf({'msg': 'MAPPING FAILED TO STICK TO {}'.format(job.index), 'job':
                     job.name, 'f': 'ES Create'})
-<<<<<<< HEAD
-            raise SystemExit
-=======
             raise SystemExit(1)
->>>>>>> 986089b7
 
     csv_generator = csv_chunk_gen(job.csv, chunksize, job.name)
     for count, chunk in enumerate(csv_generator):
@@ -397,11 +389,7 @@
     except TransportError as e:
         printf({
             'msg': 'SNAPSHOT "{}" FAILED'.format(str(e)), 'f': 'ES Snapshot'})
-<<<<<<< HEAD
-        raise SystemExit
-=======
         raise SystemExit(1)
->>>>>>> 986089b7
 
 
 def gather_deleted_ids(config):
@@ -424,11 +412,7 @@
         print('Verify settings.CSV_AWS_REGION and settings.DELETED_TRANSACTIONS_S3_BUCKET_NAME are correct')
         print('  or is using env variables: CSV_AWS_REGION and DELETED_TRANSACTIONS_S3_BUCKET_NAME')
         print('\n {} \n'.format(e))
-<<<<<<< HEAD
-        raise SystemExit
-=======
         raise SystemExit(1)
->>>>>>> 986089b7
 
     if config['verbose']:
         printf({'msg': 'CSV data from {} to now'.format(config['starting_date'])})
@@ -543,12 +527,8 @@
             response = client.search(index=index, body=json.dumps(body), size=config['max_query_size'])
             delete_body = delete_query(response)
             try:
-<<<<<<< HEAD
-                client.delete_by_query(index=index, body=json.dumps(delete_body), size=config['max_query_size'])
-=======
                 client.delete_by_query(index=index, body=json.dumps(delete_body), refresh=True,
                                        size=config['max_query_size'])
->>>>>>> 986089b7
             except Exception as e:
                 printf({'msg': '[ERROR][ERROR][ERROR]\n{}'.format(str(e)), 'f': 'ES Delete', 'job': job_id})
     end_ = client.search(index=index)['hits']['total']
