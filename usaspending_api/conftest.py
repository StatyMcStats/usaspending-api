--- conflicted
+++ resolved
@@ -1,13 +1,9 @@
 
+from django.conf import settings
 import pytest
-from django.conf import settings
-<<<<<<< HEAD
-import pytest
-=======
 from model_mommy import mommy
 
 from usaspending_api.references.models import Agency, OfficeAgency, SubtierAgency, ToptierAgency
->>>>>>> 140bdd48
 
 
 def pytest_configure():
@@ -17,12 +13,7 @@
     settings.DATABASES.pop('data_broker', None)
 
 
-<<<<<<< HEAD
 @pytest.fixture(scope='session')
-def django_db_keepdb(request):
-    return True
-=======
-@pytest.fixture(scope="session")
 def agencies():
     """Setup agency hierarchy for use in tests."""
     o = mommy.make(OfficeAgency, aac_code='aac1', name='The Office')
@@ -32,5 +23,4 @@
     o = mommy.make(OfficeAgency, aac_code='aac2', name='Office Space')
     s = mommy.make(SubtierAgency, subtier_code='sub2', name='Subtiers in my Beers')
     t = mommy.make(ToptierAgency, cgac_code='cgac2', name='Department of Bureacracy')
-    mommy.make(Agency, id=2, toptier_agency=t, subtier_agency=s, office_agency=o)
->>>>>>> 140bdd48
+    mommy.make(Agency, id=2, toptier_agency=t, subtier_agency=s, office_agency=o)