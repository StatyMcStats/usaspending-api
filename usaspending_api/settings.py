--- conflicted
+++ resolved
@@ -18,20 +18,12 @@
 DOWNLOAD_TIMEOUT_MIN_LIMIT = 10
 
 # Default timeout for SQL statements in Django. Set to 5 min (in seconds).
-<<<<<<< HEAD
 DEFAULT_DB_TIMEOUT_IN_SECONDS = os.environ.get("DEFAULT_DB_TIMEOUT_IN_SECONDS") or 0
-
-API_MAX_DATE = "2020-09-30"
-API_MIN_DATE = "2000-10-01"
-API_SEARCH_MIN_DATE = "2007-10-01"
-=======
-DEFAULT_DB_TIMEOUT_IN_SECONDS = os.environ.get('DEFAULT_DB_TIMEOUT_IN_SECONDS') or 0
 CONNECTION_MAX_SECONDS = 10
 
-API_MAX_DATE = '2020-09-30'         # End of FY2020
-API_MIN_DATE = '2000-10-01'         # Beginning of FY2001
-API_SEARCH_MIN_DATE = '2007-10-01'  # Beginning of FY2008
->>>>>>> e4f80d8d
+API_MAX_DATE = "2020-09-30"  # End of FY2020
+API_MIN_DATE = "2000-10-01"  # Beginning of FY2001
+API_SEARCH_MIN_DATE = "2007-10-01"  # Beginning of FY2008
 
 # Quick-start development settings - unsuitable for production
 # See https://docs.djangoproject.com/en/1.11/howto/deployment/checklist/
@@ -163,43 +155,27 @@
 # import an environment variable, DATABASE_URL
 # see https://github.com/kennethreitz/dj-database-url for more info
 
-DEFAULT_DB_OPTIONS = {"OPTIONS": {"options": "-c statement_timeout={0}".format(DEFAULT_DB_TIMEOUT_IN_SECONDS * 1000)}}
-
-<<<<<<< HEAD
-DATABASES = {"default": {**dj_database_url.config(conn_max_age=10), **DEFAULT_DB_OPTIONS}}
+DEFAULT_DB_OPTIONS = {
+    "OPTIONS": {"options": "-c statement_timeout={0}".format(DEFAULT_DB_TIMEOUT_IN_SECONDS * 1000)}
+}
+
+DATABASES = {"default": {**dj_database_url.config(conn_max_age=CONNECTION_MAX_SECONDS), **DEFAULT_DB_OPTIONS}}
 
 # read replica env vars... if not set, default DATABASE_URL will get used
 # if only one set, this will error out (single DB should use DATABASE_URL)
 if os.environ.get("DB_SOURCE") or os.environ.get("DB_R1"):
-    DATABASES["db_source"] = dj_database_url.parse(os.environ.get("DB_SOURCE"), conn_max_age=10)
-    DATABASES["db_r1"] = dj_database_url.parse(os.environ.get("DB_R1"), conn_max_age=10)
+    DATABASES["db_source"] = dj_database_url.parse(
+        os.environ.get("DB_SOURCE"), conn_max_age=CONNECTION_MAX_SECONDS
+    )
+    DATABASES["db_r1"] = dj_database_url.parse(os.environ.get("DB_R1"), conn_max_age=CONNECTION_MAX_SECONDS)
     DATABASE_ROUTERS = ["usaspending_api.routers.replicas.ReadReplicaRouter"]
 
 # import a second database connection for ETL, connecting to the data broker
 # using the environemnt variable, DATA_BROKER_DATABASE_URL - only if it is set
 if os.environ.get("DATA_BROKER_DATABASE_URL") and not sys.argv[1:2] == ["test"]:
-    DATABASES["data_broker"] = dj_database_url.parse(os.environ.get("DATA_BROKER_DATABASE_URL"), conn_max_age=600)
-=======
-DATABASES = {
-    'default': {**dj_database_url.config(conn_max_age=CONNECTION_MAX_SECONDS), **DEFAULT_DB_OPTIONS}
-}
-
-# read replica env vars... if not set, default DATABASE_URL will get used
-# if only one set, this will error out (single DB should use DATABASE_URL)
-if os.environ.get('DB_SOURCE') or os.environ.get('DB_R1'):
-    DATABASES['db_source'] = dj_database_url.parse(os.environ.get('DB_SOURCE'), conn_max_age=CONNECTION_MAX_SECONDS)
-    DATABASES['db_r1'] = dj_database_url.parse(os.environ.get('DB_R1'), conn_max_age=CONNECTION_MAX_SECONDS)
-    DATABASE_ROUTERS = ['usaspending_api.routers.replicas.ReadReplicaRouter']
-
-# import a second database connection for ETL, connecting to the data broker
-# using the environemnt variable, DATA_BROKER_DATABASE_URL - only if it is set
-if os.environ.get('DATA_BROKER_DATABASE_URL') and not sys.argv[1:2] == ['test']:
-    DATABASES['data_broker'] = dj_database_url.parse(
-        os.environ.get('DATA_BROKER_DATABASE_URL'),
-        conn_max_age=CONNECTION_MAX_SECONDS
+    DATABASES["data_broker"] = dj_database_url.parse(
+        os.environ.get("DATA_BROKER_DATABASE_URL"), conn_max_age=CONNECTION_MAX_SECONDS
     )
->>>>>>> e4f80d8d
-
 
 # Password validation
 # https://docs.djangoproject.com/en/1.11/ref/settings/#auth-password-validators
@@ -280,8 +256,14 @@
 
 # If caches added or renamed, edit clear_caches in usaspending_api/etl/helpers.py
 CACHES = {
-    "default": {"BACKEND": "django.core.cache.backends.locmem.LocMemCache", "LOCATION": "default-loc-mem-cache"},
-    "locations": {"BACKEND": "django.core.cache.backends.locmem.LocMemCache", "LOCATION": "locations-loc-mem-cache"},
+    "default": {
+        "BACKEND": "django.core.cache.backends.locmem.LocMemCache",
+        "LOCATION": "default-loc-mem-cache",
+    },
+    "locations": {
+        "BACKEND": "django.core.cache.backends.locmem.LocMemCache",
+        "LOCATION": "locations-loc-mem-cache",
+    },
     "awards": {
         "BACKEND": "django.core.cache.backends.locmem.LocMemCache",
         "LOCATION": "awards-loc-mem-cache",
@@ -309,7 +291,10 @@
             "MASTER_CACHE": "ELASTICACHE-MASTER-STRING",
         },
     },
-    "local": {"BACKEND": "django.core.cache.backends.locmem.LocMemCache", "LOCATION": "locations-loc-mem-cache"},
+    "local": {
+        "BACKEND": "django.core.cache.backends.locmem.LocMemCache",
+        "LOCATION": "locations-loc-mem-cache",
+    },
     "disabled": {"BACKEND": "django.core.cache.backends.dummy.DummyCache"},
 }
 
@@ -327,15 +312,8 @@
 
 # Django spaghetti-and-meatballs (entity relationship diagram) settings
 SPAGHETTI_SAUCE = {
-<<<<<<< HEAD
-    "apps": ["accounts", "awards", "financial_activities", "references", "submissions"],
+    "apps": ["accounts", "awards", "financial_activities", "references", "submissions", "recipient"],
     "show_fields": False,
     "exclude": {},
     "show_proxy": False,
-=======
-    'apps': ['accounts', 'awards', 'financial_activities', 'references', 'submissions', 'recipient'],
-    'show_fields': False,
-    'exclude': {},
-    'show_proxy': False,
->>>>>>> e4f80d8d
 }