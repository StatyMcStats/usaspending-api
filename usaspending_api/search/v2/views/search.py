import ast
import logging

from rest_framework.response import Response
from rest_framework.views import APIView
from rest_framework_extensions.cache.decorators import cache_response

from django.db.models import Sum, Count, F
from django.db.models.functions import ExtractMonth, Cast
from django.db.models import FloatField

from collections import OrderedDict
from functools import total_ordering

from datetime import date
from fiscalyear import FiscalDate

from usaspending_api.awards.v2.filters.view_selector import view_filter, can_use_view
from usaspending_api.common.exceptions import InvalidParameterException
from usaspending_api.common.helpers import generate_fiscal_month, get_simple_pagination_metadata
from usaspending_api.awards.v2.filters.matview_transaction import transaction_filter, award_filter
from usaspending_api.awards.v2.filters.location_filter_geocode import geocode_filter_locations
from usaspending_api.awards.v2.lookups.lookups import contract_type_mapping, loan_type_mapping, \
    non_loan_assistance_type_mapping
from usaspending_api.awards.v2.lookups.matview_lookups import award_contracts_mapping, loan_award_mapping, \
    non_loan_assistance_award_mapping
from usaspending_api.references.abbreviations import code_to_state, fips_to_code, pad_codes
from usaspending_api.references.models import Cfda

logger = logging.getLogger(__name__)


class SpendingOverTimeVisualizationViewSet(APIView):

    @cache_response()
    def post(self, request):
        """Return all budget function/subfunction titles matching the provided search text"""
        json_request = request.data
        group = json_request.get('group', None)
        filters = json_request.get('filters', None)

        if group is None:
            raise InvalidParameterException('Missing one or more required request parameters: group')
        if filters is None:
            raise InvalidParameterException('Missing one or more required request parameters: filters')
        potential_groups = ['quarter', 'fiscal_year', 'month', 'fy', 'q', 'm']
        if group not in potential_groups:
            raise InvalidParameterException('group does not have a valid value')

        # build sql query filters
        if can_use_view(filters, 'SummaryView'):
            queryset = view_filter(filters, 'SummaryView')
        else:
            queryset = transaction_filter(filters)

        # define what values are needed in the sql query
        queryset = queryset.values('action_date', 'federal_action_obligation')

        # build response
        response = {'group': group, 'results': []}
        nested_order = ''

        group_results = OrderedDict()  # list of time_period objects ie {"fy": "2017", "quarter": "3"} : 1000

        if group == 'fy' or group == 'fiscal_year':

            fy_set = queryset.values('fiscal_year')\
                .annotate(federal_action_obligation=Sum('federal_action_obligation'))

            for trans in fy_set:
                key = {'fiscal_year': str(trans['fiscal_year'])}
                key = str(key)
                group_results[key] = trans['federal_action_obligation']

        elif group == 'm' or group == 'month':

            month_set = queryset.annotate(month=ExtractMonth('action_date')) \
                .values('fiscal_year', 'month') \
                .annotate(federal_action_obligation=Sum('federal_action_obligation'))

            for trans in month_set:
                # Convert month to fiscal month
                fiscal_month = generate_fiscal_month(date(year=2017, day=1, month=trans['month']))

                key = {'fiscal_year': str(trans['fiscal_year']), 'month': str(fiscal_month)}
                key = str(key)
                group_results[key] = trans['federal_action_obligation']
            nested_order = 'month'
        else:  # quarterly, take months and add them up

            month_set = queryset.annotate(month=ExtractMonth('action_date')) \
                .values('fiscal_year', 'month') \
                .annotate(federal_action_obligation=Sum('federal_action_obligation'))

            for trans in month_set:
                # Convert month to quarter
                quarter = FiscalDate(2017, trans['month'], 1).quarter

                key = {'fiscal_year': str(trans['fiscal_year']), 'quarter': str(quarter)}
                key = str(key)

                # If key exists {fy : quarter}, aggregate
                if group_results.get(key) is None:
                    group_results[key] = trans['federal_action_obligation']
                else:
                    if trans['federal_action_obligation']:
                        group_results[key] = group_results.get(key) + trans['federal_action_obligation']
                    else:
                        group_results[key] = group_results.get(key)
            nested_order = 'quarter'

        # convert result into expected format, sort by key to meet front-end specs
        results = []
        # Expected results structure
        # [{
        # 'time_period': {'fy': '2017', 'quarter': '3'},
        # 	'aggregated_amount': '200000000'
        # }]
        sorted_group_results = sorted(
            group_results.items(),
            key=lambda k: (
                ast.literal_eval(k[0])['fiscal_year'],
                int(ast.literal_eval(k[0])[nested_order])) if nested_order else (ast.literal_eval(k[0])['fiscal_year']))

        for key, value in sorted_group_results:
            key_dict = ast.literal_eval(key)
            result = {'time_period': key_dict, 'aggregated_amount': float(value) if value else float(0)}
            results.append(result)
        response['results'] = results

        return Response(response)


class SpendingByCategoryVisualizationViewSet(APIView):

    @cache_response()
    def post(self, request):
        """Return all budget function/subfunction titles matching the provided search text"""
        # TODO: check logic in name_dict[x]["aggregated_amount"] statements

        json_request = request.data
        category = json_request.get("category", None)
        scope = json_request.get("scope", None)
        filters = json_request.get("filters", None)
        limit = json_request.get("limit", 10)
        page = json_request.get("page", 1)

        lower_limit = (page - 1) * limit
        upper_limit = page * limit

        if category is None:
            raise InvalidParameterException("Missing one or more required request parameters: category")
        potential_categories = ["awarding_agency", "funding_agency", "recipient", "cfda_programs", "industry_codes"]
        if category not in potential_categories:
            raise InvalidParameterException("Category does not have a valid value")
        if (scope is None) and (category != "cfda_programs"):
            raise InvalidParameterException("Missing one or more required request parameters: scope")
        if filters is None:
            raise InvalidParameterException("Missing one or more required request parameters: filters")

        # filter queryset
        queryset = transaction_filter(filters)

        # filter the transactions by category
        if category == "awarding_agency":
            potential_scopes = ["agency", "subagency"]
            if scope not in potential_scopes:
                raise InvalidParameterException("scope does not have a valid value")

            if scope == "agency":
                queryset = queryset \
                    .filter(awarding_toptier_agency_name__isnull=False) \
                    .values(
                        agency_name=F('awarding_toptier_agency_name'),
                        agency_abbreviation=F('awarding_toptier_agency_abbreviation')) \
                    .annotate(aggregated_amount=Sum('federal_action_obligation')) \
                    .order_by('-aggregated_amount')
            elif scope == "subagency":
                queryset = queryset \
                    .filter(
                        awarding_subtier_agency_name__isnull=False) \
                    .values(
                        agency_name=F('awarding_subtier_agency_name'),
                        agency_abbreviation=F('awarding_subtier_agency_abbreviation')) \
                    .annotate(aggregated_amount=Sum('federal_action_obligation'))\
                    .order_by('-aggregated_amount')
            elif scope == "office":
                    # NOT IMPLEMENTED IN UI
                    raise NotImplementedError

            results = list(queryset[lower_limit:upper_limit + 1])

            page_metadata = get_simple_pagination_metadata(len(results), limit, page)
            results = results[:limit]

            response = {"category": category, "scope": scope, "limit": limit, "results": results,
                        "page_metadata": page_metadata}
            return Response(response)

        elif category == "funding_agency":
            potential_scopes = ["agency", "subagency"]
            if scope not in potential_scopes:
                raise InvalidParameterException("scope does not have a valid value")

            if scope == "agency":
                queryset = queryset \
                    .filter(funding_toptier_agency_name__isnull=False) \
                    .values(
                        agency_name=F('funding_toptier_agency_name'),
                        agency_abbreviation=F('funding_toptier_agency_abbreviation')) \
                    .annotate(aggregated_amount=Sum('federal_action_obligation')) \
                    .order_by('-aggregated_amount')
            elif scope == "subagency":
                queryset = queryset \
                    .filter(
                        funding_subtier_agency_name__isnull=False) \
                    .values(
                        agency_name=F('funding_subtier_agency_name'),
                        agency_abbreviation=F('funding_subtier_agency_abbreviation')) \
                    .annotate(aggregated_amount=Sum('federal_action_obligation'))\
                    .order_by('-aggregated_amount')
            elif scope == "office":
                # NOT IMPLEMENTED IN UI
                raise NotImplementedError

            results = list(queryset[lower_limit:upper_limit + 1])

            page_metadata = get_simple_pagination_metadata(len(results), limit, page)
            results = results[:limit]

            response = {"category": category, "scope": scope, "limit": limit, "results": results,
                        "page_metadata": page_metadata}
            return Response(response)

        elif category == "recipient":
            if scope == "duns":
                queryset = queryset \
                    .values(legal_entity_id=F("recipient_id")) \
                    .annotate(aggregated_amount=Sum("federal_action_obligation")) \
                    .values("aggregated_amount", "legal_entity_id", "recipient_name") \
                    .order_by("-aggregated_amount")

                # Begin DB hits here
                results = list(queryset[lower_limit:upper_limit + 1])

                page_metadata = get_simple_pagination_metadata(len(results), limit, page)
                results = results[:limit]

            elif scope == "parent_duns":
                queryset = queryset \
                    .filter(parent_recipient_unique_id__isnull=False) \
                    .annotate(aggregated_amount=Sum('federal_action_obligation')) \
                    .values(
                        'aggregated_amount',
                        'recipient_name',
                        'parent_recipient_unique_id') \
                    .order_by('-aggregated_amount')

                # Begin DB hits here
                results = list(queryset[lower_limit:upper_limit + 1])
                page_metadata = get_simple_pagination_metadata(len(results), limit, page)
                results = results[:limit]

            else:  # recipient_type
                raise InvalidParameterException("recipient type is not yet implemented")

            response = {"category": category, "scope": scope, "limit": limit, "results": results,
                        "page_metadata": page_metadata}
            return Response(response)

        elif category == "cfda_programs":
            if can_use_view(filters, 'SumaryCfdaNumbersView'):
                queryset = view_filter(filters, 'SumaryCfdaNumbersView')
                queryset = queryset \
                    .filter(
                        federal_action_obligation__isnull=False,
                        cfda_number__isnull=False) \
                    .values(cfda_program_number=F("cfda_number")) \
                    .annotate(aggregated_amount=Sum('federal_action_obligation')) \
                    .values(
                        "aggregated_amount",
                        "cfda_program_number",
                        program_title=F("cfda_title")) \
                    .order_by('-aggregated_amount')

                # Begin DB hits here
                results = list(queryset[lower_limit:upper_limit + 1])
                page_metadata = get_simple_pagination_metadata(len(results), limit, page)
                results = results[:limit]
                for trans in results:
                    trans['popular_name'] = None
                    # small DB hit every loop here
                    cfda = Cfda.objects \
                        .filter(
                            program_title=trans['program_title'],
                            program_number=trans['cfda_program_number']) \
                        .values('popular_name').first()

                    if cfda:
                        trans['popular_name'] = cfda['popular_name']

            else:
                queryset = queryset \
                    .filter(
                        cfda_number__isnull=False) \
                    .values(cfda_program_number=F("cfda_number")) \
                    .annotate(aggregated_amount=Sum('federal_action_obligation')) \
                    .values(
                        "aggregated_amount",
                        "cfda_program_number",
                        popular_name=F("cfda_popular_name"),
                        program_title=F("cfda_title")) \
                    .order_by('-aggregated_amount')

                # Begin DB hits here
                results = list(queryset[lower_limit:upper_limit + 1])
                page_metadata = get_simple_pagination_metadata(len(results), limit, page)
                results = results[:limit]

            response = {"category": category, "limit": limit, "results": results, "page_metadata": page_metadata}
            return Response(response)

        elif category == "industry_codes":  # industry_codes
            if scope == "psc":
                if can_use_view(filters, 'SumaryPscCodesView'):
                    queryset = view_filter(filters, 'SumaryPscCodesView')
                    queryset = queryset \
                        .filter(product_or_service_code__isnull=False) \
                        .values(psc_code=F("product_or_service_code")) \
                        .annotate(aggregated_amount=Sum('federal_action_obligation')) \
                        .order_by('-aggregated_amount')
                else:
                    queryset = queryset \
                        .filter(psc_code__isnull=False) \
                        .values("psc_code") \
                        .annotate(aggregated_amount=Sum('federal_action_obligation')) \
                        .order_by('-aggregated_amount')

                # Begin DB hits here
                results = list(queryset[lower_limit:upper_limit + 1])

                page_metadata = get_simple_pagination_metadata(len(results), limit, page)
                results = results[:limit]

                response = {"category": category, "scope": scope, "limit": limit, "results": results,
                            "page_metadata": page_metadata}
                return Response(response)

            elif scope == "naics":
                if can_use_view(filters, 'SumaryNaicsCodesView'):
                    queryset = view_filter(filters, 'SumaryNaicsCodesView')
                    queryset = queryset \
                        .filter(naics__isnull=False) \
                        .values(naics_code=F("naics")) \
                        .annotate(aggregated_amount=Sum('federal_action_obligation')) \
                        .order_by('-aggregated_amount') \
                        .values(
                            'naics_code',
                            'aggregated_amount',
                            'naics_description')
                else:
                    queryset = queryset \
                        .filter(naics_code__isnull=False) \
                        .values("naics_code") \
                        .annotate(aggregated_amount=Sum('federal_action_obligation')) \
                        .order_by('-aggregated_amount') \
                        .values(
                            'naics_code',
                            'aggregated_amount',
                            'naics_description')

                # Begin DB hits here
                results = list(queryset[lower_limit:upper_limit + 1])

                page_metadata = get_simple_pagination_metadata(len(results), limit, page)
                results = results[:limit]

                response = {"category": category, "scope": scope, "limit": limit, "results": results,
                            "page_metadata": page_metadata}
                return Response(response)

            else:  # recipient_type
                raise InvalidParameterException("recipient type is not yet implemented")


class SpendingByGeographyVisualizationViewSet(APIView):
    geo_layer = None  # State, county or District
    geo_layer_filters = None  # Specific geo_layers to filter on
    queryset = None  # Transaction queryset
    geo_queryset = None  # Aggregate queryset based on scope

    @cache_response()
    def post(self, request):
        json_request = request.data
        self.scope = json_request.get("scope")
        self.filters = json_request.get("filters", {})
        self.geo_layer = json_request.get("geo_layer")
        self.geo_layer_filters = json_request.get("geo_layer_filters")

        fields_list = []  # fields to include in the aggregate query

        loc_dict = {
            'state': 'state_code',
            'county': 'county_code',
            'district': 'congressional_code'
        }

        model_dict = {
            'place_of_performance': 'pop',
            'recipient_location': 'recipient_location'
        }

        # Build the query based on the scope fields and geo_layers
        # Fields not in the reference objects above then request is invalid

        scope_field_name = model_dict.get(self.scope)
        loc_field_name = loc_dict.get(self.geo_layer)
        loc_lookup = '{}_{}'.format(scope_field_name, loc_field_name)

        if scope_field_name is None:
            raise InvalidParameterException("Invalid request parameters: scope")

        if loc_field_name is None:
            raise InvalidParameterException("Invalid request parameters: geo_layer")

        # build sql query filters
        if can_use_view(self.filters, 'SummaryTransactionView'):
            self.matview_model = 'SummaryTransactionView'
            self.queryset = view_filter(self.filters, self.matview_model)
        else:
            self.matview_model = 'UniversalTransactionView'
            self.queryset = transaction_filter(self.filters)

        if self.geo_layer == 'state':
            # State will have one field (state_code) containing letter A-Z
            kwargs = {
                '{}_country_code'.format(scope_field_name): 'USA',
                'federal_action_obligation__isnull': False
            }

            # Only state scope will add its own state code
            # State codes are consistent in db ie AL, AK
            fields_list.append(loc_lookup)

            state_response = {
                'scope': self.scope,
                'geo_layer': self.geo_layer,
                'results': self.state_results(kwargs, fields_list, loc_lookup)
            }

            return Response(state_response)

        else:
            # County and district scope will need to select multiple fields
            # State code is needed for county/district aggregation
            state_lookup = '{}_{}'.format(scope_field_name, loc_dict['state'])
            fields_list.append(state_lookup)

            # Adding regex to county/district codes to remove entries with letters since
            # can't be surfaced by map
            kwargs = {'federal_action_obligation__isnull': False}

            if self.geo_layer == 'county':
                # County name added to aggregation since consistent in db
                county_name = '{}_{}'.format(scope_field_name, 'county_name')
                fields_list.append(county_name)
                self.county_district_queryset(
                    kwargs,
                    fields_list,
                    loc_lookup,
                    state_lookup,
                    scope_field_name
                )

                county_response = {
                    'scope': self.scope,
                    'geo_layer': self.geo_layer,
                    'results': self.county_results(state_lookup, county_name)
                }

                return Response(county_response)
            else:
                self.county_district_queryset(
                    kwargs,
                    fields_list,
                    loc_lookup,
                    state_lookup,
                    scope_field_name
                )

                district_response = {
                    'scope': self.scope,
                    'geo_layer': self.geo_layer,
                    'results': self.district_results(state_lookup)
                }

                return Response(district_response)

<<<<<<< HEAD
=======
    def state_results_matview(self, filter_args, lookup_fields, loc_lookup):
        # Adding additional state filters if specified
        if self.geo_layer_filters:
            self.queryset = self.queryset.filter(**{'{}__{}'.format(loc_lookup, 'in'): self.geo_layer_filters})
        else:
            # Adding null filter for state for specific partial index
            # when not using geocode_filter
            filter_args['{}__isnull'.format(loc_lookup)] = False

        self.geo_queryset = self.queryset.filter(**filter_args) \
            .values(*lookup_fields) \
            .annotate(federal_action_obligation=Sum('federal_action_obligation'))

        # State names are inconsistent in database (upper, lower, null)
        # Used lookup instead to be consistent
        results = [
            {
                'shape_code': x[loc_lookup],
                'aggregated_amount': x['federal_action_obligation'],
                'display_name': code_to_state.get(x[loc_lookup], {'name': 'None'}).get('name').title()
            } for x in self.geo_queryset
        ]

        return results

>>>>>>> d3d4a8a5
    def state_results(self, filter_args, lookup_fields, loc_lookup):
        # Adding additional state filters if specified
        if self.geo_layer_filters:
            self.queryset = self.queryset.filter(**{'{}__{}'.format(loc_lookup, 'in'): self.geo_layer_filters})
        else:
            # Adding null filter for state for specific partial index
            # when not using geocode_filter
            filter_args['{}__{}'.format(loc_lookup, 'isnull')] = False

        self.geo_queryset = self.queryset.filter(**filter_args) \
            .values(*lookup_fields) \
            .annotate(federal_action_obligation=Sum('federal_action_obligation'))

        # State names are inconsistent in database (upper, lower, null)
        # Used lookup instead to be consistent
        results = [
            {
                'shape_code': x[loc_lookup],
                'aggregated_amount': x['federal_action_obligation'],
                'display_name': code_to_state.get(x[loc_lookup], {'name': 'None'}).get('name').title()
            } for x in self.geo_queryset
        ]

        return results

<<<<<<< HEAD
=======
    def county_district_queryset_matview(self, kwargs, fields_list, loc_lookup, state_lookup, scope_field_name):
        # Filtering queryset to specific county/districts if requested
        # Since geo_layer_filters comes as concat of state fips and county/district codes
        # need to split for the geocode_filter
        if self.geo_layer_filters:
            self.queryset &= geocode_filter_locations(scope_field_name, [
                {'state': fips_to_code.get(x[:2]), self.geo_layer: x[2:], 'country': 'USA'}
                for x in self.geo_layer_filters
            ], 'UniversalTransactionView', True)
        else:
            # Adding null,USA, not number filters for specific partial index
            # when not using geocode_filter
            kwargs['{}__{}'.format(loc_lookup, 'isnull')] = False
            kwargs['{}__{}'.format(state_lookup, 'isnull')] = False
            kwargs['{}_country_code'.format(scope_field_name)] = 'USA'
            kwargs['{}__{}'.format(loc_lookup, 'iregex')] = r'^[0-9]*(\.\d+)?$'

        # Turn county/district codes into float since inconsistent in database
        # Codes in location table ex: '01', '1', '1.0'
        # Cast will group codes as a float and will combine inconsistent codes
        self.geo_queryset = self.queryset.filter(**kwargs) \
            .values(*fields_list) \
            .annotate(federal_action_obligation=Sum('federal_action_obligation'),
                      code_as_float=Cast(loc_lookup, FloatField())
                      )

        return self.geo_queryset

>>>>>>> d3d4a8a5
    def county_district_queryset(self, kwargs, fields_list, loc_lookup, state_lookup, scope_field_name):
        # Filtering queryset to specific county/districts if requested
        # Since geo_layer_filters comes as concat of state fips and county/district codes
        # need to split for the geocode_filter
        # geocode_filter_locations(scope, values, model, use_matview=False, default_model='awards'):
        if self.geo_layer_filters:
            self.queryset &= geocode_filter_locations(
                scope=scope_field_name,
                values=[
                    {'state': fips_to_code.get(x[:2]), self.geo_layer: x[2:], 'country': 'USA'}
                    for x in self.geo_layer_filters
                ],
                model=self.matview_model,
                use_matview=True)
        else:
            # Adding null,USA, not number filters for specific partial index
            # when not using geocode_filter
            kwargs['{}__{}'.format(loc_lookup, 'isnull')] = False
            kwargs['{}__{}'.format(state_lookup, 'isnull')] = False
            kwargs['{}_country_code'.format(scope_field_name)] = 'USA'
            kwargs['{}__{}'.format(loc_lookup, 'iregex')] = r'^[0-9]*(\.\d+)?$'

        # Turn county/district codes into float since inconsistent in database
        # Codes in location table ex: '01', '1', '1.0'
        # Cast will group codes as a float and will combine inconsistent codes
        self.geo_queryset = self.queryset.filter(**kwargs) \
            .values(*fields_list) \
            .annotate(
                federal_action_obligation=Sum('federal_action_obligation'),
                code_as_float=Cast(loc_lookup, FloatField()))

        return self.geo_queryset

    def county_results(self, state_lookup, county_name):
        # Returns county results formatted for map
        results = [
            {
                'shape_code': code_to_state.get(x[state_lookup])['fips'] +
                pad_codes(self.geo_layer, x['code_as_float']),
                'aggregated_amount': x['federal_action_obligation'],
                'display_name': x[county_name].title() if x[county_name] is not None
                else x[county_name]
            }
            for x in self.geo_queryset
        ]

        return results

    def district_results(self, state_lookup):
        # Returns congressional district results formatted for map
        results = [
            {
                'shape_code': code_to_state.get(x[state_lookup])['fips'] +
                pad_codes(self.geo_layer, x['code_as_float']),
                'aggregated_amount': x['federal_action_obligation'],
                'display_name': x[state_lookup] + '-' +
                pad_codes(self.geo_layer, x['code_as_float'])
            } for x in self.geo_queryset
        ]

        return results


class SpendingByAwardVisualizationViewSet(APIView):

    @total_ordering
    class MinType(object):
        def __le__(self, other):
            return True

        def __eq__(self, other):
            return (self is other)
    Min = MinType()

    @cache_response()
    def post(self, request):
        """Return all budget function/subfunction titles matching the provided search text"""
        json_request = request.data
        fields = json_request.get("fields", None)
        filters = json_request.get("filters", None)
        order = json_request.get("order", "asc")
        limit = json_request.get("limit", 10)
        page = json_request.get("page", 1)

        lower_limit = (page - 1) * limit
        upper_limit = page * limit

        if fields is None:
            raise InvalidParameterException("Missing one or more required request parameters: fields")
        elif fields == []:
            raise InvalidParameterException("Please provide a field in the fields request parameter.")
        if filters is None:
            raise InvalidParameterException("Missing one or more required request parameters: filters")
        if "award_type_codes" not in filters:
            raise InvalidParameterException(
                "Missing one or more required request parameters: filters['award_type_codes']")
        if order not in ["asc", "desc"]:
            raise InvalidParameterException("Invalid value for order: {}".format(order))

        sort = json_request.get("sort", fields[0])
        if sort not in fields:
            raise InvalidParameterException("Sort value not found in fields: {}".format(sort))

        # get a list of values to queryset on instead of pinging the database for every field
        values = ["award_id"]
        if "Award ID" in fields:
            values += ["fain", "piid", "uri"]
        if set(filters["award_type_codes"]) <= set(contract_type_mapping):
            for field in fields:
                if field == "Award ID":
                    continue
                try:
                    values.append(award_contracts_mapping[field])
                except Exception:
                    raise InvalidParameterException("Invalid field value: {}".format(field))
        elif set(filters["award_type_codes"]) <= set(loan_type_mapping):  # loans
            for field in fields:
                if field == "Award ID":
                    continue
                try:
                    values.append(loan_award_mapping[field])
                except Exception:
                    raise InvalidParameterException("Invalid field value: {}".format(field))
        elif set(filters["award_type_codes"]) <= set(non_loan_assistance_type_mapping):  # assistance data
            for field in fields:
                if field == "Award ID":
                    continue
                try:
                    values.append(non_loan_assistance_award_mapping[field])
                except Exception:
                    raise InvalidParameterException("Invalid field value: {}".format(field))

        # build sql query filters
        queryset = award_filter(filters).values(*values)

        # build response
        response = {"limit": limit, "results": []}
        results = []

        # Modify queryset to be ordered if we specify "sort" in the request
        if sort:
            sort_filters = []
            if set(filters["award_type_codes"]) <= set(contract_type_mapping):
                sort_filters = [award_contracts_mapping[sort]]
            elif set(filters["award_type_codes"]) <= set(loan_type_mapping):  # loans
                sort_filters = [loan_award_mapping[sort]]
            else:  # assistance data
                sort_filters = [non_loan_assistance_award_mapping[sort]]
            if sort == "Award ID":
                sort_filters = ["piid", "fain", "uri"]
            if order == 'desc':
                sort_filters = ['-' + sort_filter for sort_filter in sort_filters]
            if sort_filters:
                queryset = queryset.order_by(*sort_filters)

        limited_queryset = queryset[lower_limit:upper_limit + 1]
        has_next = len(limited_queryset) > limit

        for award in limited_queryset[:limit]:
            row = {"internal_id": award["award_id"]}
            if set(filters["award_type_codes"]) <= set(contract_type_mapping):
                for field in fields:
                    row[field] = award[award_contracts_mapping[field]]
            elif set(filters["award_type_codes"]) <= set(loan_type_mapping):  # loans
                for field in fields:
                    row[field] = award[loan_award_mapping[field]]
            elif set(filters["award_type_codes"]) <= set(non_loan_assistance_type_mapping):  # assistance data
                for field in fields:
                    row[field] = award[non_loan_assistance_award_mapping[field]]
            if "Award ID" in fields and not row["Award ID"]:
                for id_type in ["piid", "fain", "uri"]:
                    if award[id_type]:
                        row["Award ID"] = award[id_type]
                        break
            results.append(row)

        sorted_results = sorted(results, key=lambda result: self.Min if result[sort] is None else result[sort],
                                reverse=(order == "desc"))

        response["results"] = sorted_results
        response["page_metadata"] = {'page': page, 'hasNext': has_next}

        return Response(response)


class SpendingByAwardCountVisualizationViewSet(APIView):
    @cache_response()
    def post(self, request):
        """Return all budget function/subfunction titles matching the provided search text"""
        json_request = request.data
        filters = json_request.get("filters", None)

        if filters is None:
            raise InvalidParameterException("Missing one or more required request parameters: filters")

        response = None
        if can_use_view(filters, 'SummaryAwardView'):
            response = self.process_with_view(filters)
        else:
            response = self.process_with_tables(filters)

        return response

    def process_with_view(self, filters):
        """Return all budget function/subfunction titles matching the provided search text"""
        if filters is None:
            raise InvalidParameterException("Missing one or more required request parameters: filters")

        # build sql query filters
        queryset = view_filter(filters=filters, view_name='SummaryAwardView')
        queryset = queryset.values("category").annotate(category_count=Sum('counts')).exclude(category__isnull=True)

        results = self.get_results(queryset)

        # build response
        return Response({"results": results})

    def process_with_tables(self, filters):
        """Return all budget function/subfunction titles matching the provided search text"""
        if filters is None:
            raise InvalidParameterException("Missing one or more required request parameters: filters")

        # build sql query filters
        queryset = award_filter(filters)

        # define what values are needed in the sql query
        queryset = queryset.values('category')
        queryset = queryset.annotate(category_count=Count('category')).exclude(category__isnull=True). \
            values('category', 'category_count')

        results = self.get_results(queryset)

        # build response
        return Response({"results": results})

    def get_results(self, queryset):
        results = {"contracts": 0, "grants": 0, "direct_payments": 0, "loans": 0, "other": 0}

        for award in queryset:
            result_key = award['category'].replace(' ', '_')
            result_key += 's' if result_key not in ['other', 'loans'] else ''
            results[result_key] = award['category_count']

        return results<|MERGE_RESOLUTION|>--- conflicted
+++ resolved
@@ -496,9 +496,7 @@
 
                 return Response(district_response)
 
-<<<<<<< HEAD
-=======
-    def state_results_matview(self, filter_args, lookup_fields, loc_lookup):
+    def state_results(self, filter_args, lookup_fields, loc_lookup):
         # Adding additional state filters if specified
         if self.geo_layer_filters:
             self.queryset = self.queryset.filter(**{'{}__{}'.format(loc_lookup, 'in'): self.geo_layer_filters})
@@ -523,35 +521,7 @@
 
         return results
 
->>>>>>> d3d4a8a5
-    def state_results(self, filter_args, lookup_fields, loc_lookup):
-        # Adding additional state filters if specified
-        if self.geo_layer_filters:
-            self.queryset = self.queryset.filter(**{'{}__{}'.format(loc_lookup, 'in'): self.geo_layer_filters})
-        else:
-            # Adding null filter for state for specific partial index
-            # when not using geocode_filter
-            filter_args['{}__{}'.format(loc_lookup, 'isnull')] = False
-
-        self.geo_queryset = self.queryset.filter(**filter_args) \
-            .values(*lookup_fields) \
-            .annotate(federal_action_obligation=Sum('federal_action_obligation'))
-
-        # State names are inconsistent in database (upper, lower, null)
-        # Used lookup instead to be consistent
-        results = [
-            {
-                'shape_code': x[loc_lookup],
-                'aggregated_amount': x['federal_action_obligation'],
-                'display_name': code_to_state.get(x[loc_lookup], {'name': 'None'}).get('name').title()
-            } for x in self.geo_queryset
-        ]
-
-        return results
-
-<<<<<<< HEAD
-=======
-    def county_district_queryset_matview(self, kwargs, fields_list, loc_lookup, state_lookup, scope_field_name):
+    def county_district_queryset(self, kwargs, fields_list, loc_lookup, state_lookup, scope_field_name):
         # Filtering queryset to specific county/districts if requested
         # Since geo_layer_filters comes as concat of state fips and county/district codes
         # need to split for the geocode_filter
@@ -576,40 +546,6 @@
             .annotate(federal_action_obligation=Sum('federal_action_obligation'),
                       code_as_float=Cast(loc_lookup, FloatField())
                       )
-
-        return self.geo_queryset
-
->>>>>>> d3d4a8a5
-    def county_district_queryset(self, kwargs, fields_list, loc_lookup, state_lookup, scope_field_name):
-        # Filtering queryset to specific county/districts if requested
-        # Since geo_layer_filters comes as concat of state fips and county/district codes
-        # need to split for the geocode_filter
-        # geocode_filter_locations(scope, values, model, use_matview=False, default_model='awards'):
-        if self.geo_layer_filters:
-            self.queryset &= geocode_filter_locations(
-                scope=scope_field_name,
-                values=[
-                    {'state': fips_to_code.get(x[:2]), self.geo_layer: x[2:], 'country': 'USA'}
-                    for x in self.geo_layer_filters
-                ],
-                model=self.matview_model,
-                use_matview=True)
-        else:
-            # Adding null,USA, not number filters for specific partial index
-            # when not using geocode_filter
-            kwargs['{}__{}'.format(loc_lookup, 'isnull')] = False
-            kwargs['{}__{}'.format(state_lookup, 'isnull')] = False
-            kwargs['{}_country_code'.format(scope_field_name)] = 'USA'
-            kwargs['{}__{}'.format(loc_lookup, 'iregex')] = r'^[0-9]*(\.\d+)?$'
-
-        # Turn county/district codes into float since inconsistent in database
-        # Codes in location table ex: '01', '1', '1.0'
-        # Cast will group codes as a float and will combine inconsistent codes
-        self.geo_queryset = self.queryset.filter(**kwargs) \
-            .values(*fields_list) \
-            .annotate(
-                federal_action_obligation=Sum('federal_action_obligation'),
-                code_as_float=Cast(loc_lookup, FloatField()))
 
         return self.geo_queryset
 
