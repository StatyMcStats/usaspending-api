--- conflicted
+++ resolved
@@ -90,13 +90,8 @@
         category = json_request.get('category', None)
         scope = json_request.get('scope', None)
         filters = json_request.get('filters', None)
-<<<<<<< HEAD
-        limit = json_request.get('limit', None)
-        page = json_request.get('page', None)
-=======
         limit = json_request.get('limit', 10)
         page = json_request.get('page', 1)
->>>>>>> 8470f0bb
 
         if category is None:
             raise InvalidParameterException('Missing one or more required request parameters: category')
@@ -105,13 +100,6 @@
             raise InvalidParameterException('Category does not have a valid value')
         if (scope is None) and (category != "cfda_programs"):
             raise InvalidParameterException('Missing one or more required request parameters: scope')
-<<<<<<< HEAD
-        if limit is None:
-            limit = 10
-        if page is None:
-            page = 1
-=======
->>>>>>> 8470f0bb
         if filters is None:
             raise InvalidParameterException('Missing one or more required request parameters: filters')
 
@@ -357,7 +345,6 @@
                 return Response(response)
 
             else:  # recipient_type
-<<<<<<< HEAD
                 raise InvalidParameterException('recipient type is not yet implemented')
 
 
@@ -415,7 +402,4 @@
             results.append(result)
         response['results'] = results
 
-        return Response(response)
-=======
-                raise InvalidParameterException('recipient type is not yet implemented')
->>>>>>> 8470f0bb
+        return Response(response)