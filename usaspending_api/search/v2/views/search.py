import ast
import logging
import copy

from collections import OrderedDict
from datetime import date
from fiscalyear import FiscalDate
from functools import total_ordering

from rest_framework.response import Response
from rest_framework.views import APIView

from usaspending_api.common.cache_decorator import cache_response
from django.db.models import Sum, Count, F, Value, FloatField
from django.db.models.functions import ExtractMonth, ExtractYear, Cast, Coalesce
from django.conf import settings

from usaspending_api.awards.models import Subaward
from usaspending_api.awards.models_matviews import UniversalAwardView, UniversalTransactionView
from usaspending_api.awards.v2.filters.filter_helpers import sum_transaction_amount
from usaspending_api.awards.v2.filters.filter_helpers import transform_keyword
from usaspending_api.awards.v2.filters.location_filter_geocode import geocode_filter_locations
from usaspending_api.awards.v2.filters.matview_filters import matview_search_filter
from usaspending_api.awards.v2.filters.sub_award import subaward_filter
from usaspending_api.awards.v2.filters.view_selector import (can_use_view, get_view_queryset, spending_by_award_count,
                                                             spending_by_geography, spending_over_time)
from usaspending_api.awards.v2.lookups.lookups import (award_type_mapping, contract_type_mapping, loan_type_mapping,
                                                       non_loan_assistance_type_mapping, grant_type_mapping,
                                                       contract_subaward_mapping, grant_subaward_mapping)
from usaspending_api.awards.v2.lookups.matview_lookups import (award_contracts_mapping, loan_award_mapping,
                                                               non_loan_assistance_award_mapping)
from usaspending_api.common.decorators import api_transformations
from usaspending_api.common.exceptions import ElasticsearchConnectionException, InvalidParameterException
from usaspending_api.common.helpers import generate_fiscal_month, generate_fiscal_year, get_simple_pagination_metadata
from usaspending_api.core.validator.award_filter import AWARD_FILTER
from usaspending_api.core.validator.pagination import PAGINATION
from usaspending_api.core.validator.tinyshield import TinyShield
from usaspending_api.references.abbreviations import code_to_state, fips_to_code, pad_codes
from usaspending_api.references.models import Cfda
from usaspending_api.search.v2.elasticsearch_helper import (search_transactions, spending_by_transaction_count,
                                                            spending_by_transaction_sum_and_count)
logger = logging.getLogger(__name__)

API_VERSION = settings.API_VERSION
<<<<<<< HEAD
API_TRANSFORM_FUNCTIONS = [
    transform_keyword,
]
=======
API_TRANSFORM_FUNCTIONS = []
>>>>>>> 1cf20818


@api_transformations(api_version=API_VERSION, function_list=API_TRANSFORM_FUNCTIONS)
class SpendingOverTimeVisualizationViewSet(APIView):
    """
    This route takes award filters, and returns spending by time. The amount of time is denoted by the "group" value.
    endpoint_doc: /advanced_award_search/spending_over_time.md
    """
    @cache_response()
    def post(self, request):
        """Return all budget function/subfunction titles matching the provided search text"""
        models = [
            {'name': 'subawards', 'key': 'subawards', 'type': 'boolean'},
            {'name': 'group', 'key': 'group', 'type': 'enum',
                'enum_values': ['quarter', 'fiscal_year', 'month', 'fy', 'q', 'm'], 'optional': False}
        ]
        models.extend(copy.deepcopy(AWARD_FILTER))
        models.extend(copy.deepcopy(PAGINATION))
        json_request = TinyShield(models).block(request.data)
        group = json_request.get('group', None)
        filters = json_request.get("filters", None)
        subawards = json_request.get('subawards', False)

        if group is None:
            raise InvalidParameterException('Missing one or more required request parameters: group')
        if filters is None:
            raise InvalidParameterException('Missing one or more required request parameters: filters')

        # define what values are needed in the sql query
        # we do not use matviews for Subaward filtering, just the Subaward download filters
        queryset = subaward_filter(filters) if subawards else spending_over_time(filters) \
            .values('action_date', 'federal_action_obligation', 'original_loan_subsidy_cost')

        # build response
        response = {'group': group, 'results': []}
        nested_order = ''

        # list of time_period objects ie {"fy": "2017", "quarter": "3"} : 1000
        group_results = OrderedDict()

        # for Subawards we extract data from action_date, for Awards we use sum_transaction_amount
        if subawards:
            data_set = queryset.values('award_type'). \
                annotate(month=ExtractMonth('action_date'), year=ExtractYear('action_date'),
                         transaction_amount=Sum('amount')). \
                values('month', 'year', 'transaction_amount')
        else:
            data_set = queryset.values('fiscal_year')
            if not (group == 'fy' or group == 'fiscal_year'):
                # quarterly also takes months and aggregates the data
                data_set = queryset.annotate(month=ExtractMonth('action_date')).values('fiscal_year', 'month')

            filter_types = filters['award_type_codes'] if 'award_type_codes' in filters else award_type_mapping
            data_set = sum_transaction_amount(data_set, filter_types=filter_types)

        for record in data_set:
            # create fiscal year data based on the action_date for Subawards
            if subawards:
                record['fiscal_year'] = generate_fiscal_year(date(record['year'], record['month'], 1))

            # generate unique key by fiscal date, depending on group
            key = {'fiscal_year': str(record['fiscal_year'])}
            if group == 'm' or group == 'month':
                # generate the fiscal month
                key['month'] = generate_fiscal_month(date(year=2017, day=1, month=record['month']))
                nested_order = 'month'
            elif group == 'q' or group == 'quarter':
                # generate the fiscal quarter
                key['quarter'] = FiscalDate(2017, record['month'], 1).quarter
                nested_order = 'quarter'
            key = str(key)

            # if key exists, aggregate
            if group_results.get(key) is None:
                group_results[key] = record['transaction_amount']
            else:
                group_results[key] = group_results.get(key) + record['transaction_amount']

        # convert result into expected format, sort by key to meet front-end specs
        results = []
        # Expected results structure
        # [{
        # 'time_period': {'fy': '2017', 'quarter': '3'},
<<<<<<< HEAD
        #   'aggregated_amount': '200000000'
=======
        #       'aggregated_amount': '200000000'
>>>>>>> 1cf20818
        # }]
        sorted_group_results = sorted(
            group_results.items(),
            key=lambda k: (
                ast.literal_eval(k[0])['fiscal_year'],
                int(ast.literal_eval(k[0])[nested_order])) if nested_order else (ast.literal_eval(k[0])['fiscal_year']))

        for key, value in sorted_group_results:
            key_dict = ast.literal_eval(key)
            result = {'time_period': key_dict, 'aggregated_amount': float(value) if value else float(0)}
            results.append(result)
        response['results'] = results

        return Response(response)


@api_transformations(api_version=API_VERSION, function_list=API_TRANSFORM_FUNCTIONS)
class SpendingByCategoryVisualizationViewSet(APIView):
    """
    This route takes award filters, and returns spending by the defined category/scope.
    The category is defined by the category keyword, and the scope is defined by is denoted by the scope keyword.
    endpoint_doc: /advanced_award_search/spending_by_category.md
    """
    @cache_response()
    def post(self, request):
        """Return all budget function/subfunction titles matching the provided search text"""
        # TODO: check logic in name_dict[x]["aggregated_amount"] statements

        models = [
            {'name': 'category', 'key': 'category', 'type': 'enum',
                'enum_values': ["awarding_agency", "funding_agency", "recipient", "cfda_programs", "industry_codes"],
<<<<<<< HEAD
                'optional': False}
=======
                'optional': False},
>>>>>>> 1cf20818
        ]
        models.extend(copy.deepcopy(AWARD_FILTER))
        models.extend(copy.deepcopy(PAGINATION))
        json_request = TinyShield(models).block(request.data)
<<<<<<< HEAD
        category = json_request.get("category", None)
=======
        category = json_request["category"]
>>>>>>> 1cf20818
        scope = json_request.get("scope", None)
        filters = json_request("filters", None)
        limit = json_request["limit"]
        page = json_request["page"]

        lower_limit = (page - 1) * limit
        upper_limit = page * limit

        if (scope is None) and (category != "cfda_programs"):
            raise InvalidParameterException("Missing one or more required request parameters: scope")
        if filters is None:
            raise InvalidParameterException("Missing one or more required request parameters: filters")

        # filter queryset
        queryset = matview_search_filter(filters, UniversalTransactionView)

        filter_types = filters['award_type_codes'] if 'award_type_codes' in filters else award_type_mapping

        # filter the transactions by category
        if category == "awarding_agency":
            potential_scopes = ["agency", "subagency"]
            if scope not in potential_scopes:
                raise InvalidParameterException("scope does not have a valid value")

            if scope == "agency":
                queryset = queryset \
                    .filter(awarding_toptier_agency_name__isnull=False) \
                    .values(
                        agency_name=F('awarding_toptier_agency_name'),
                        agency_abbreviation=F('awarding_toptier_agency_abbreviation'))

            elif scope == "subagency":
                queryset = queryset \
                    .filter(
                        awarding_subtier_agency_name__isnull=False) \
                    .values(
                        agency_name=F('awarding_subtier_agency_name'),
                        agency_abbreviation=F('awarding_subtier_agency_abbreviation'))

            elif scope == "office":
                    # NOT IMPLEMENTED IN UI
                    raise NotImplementedError

            queryset = sum_transaction_amount(queryset, 'aggregated_amount', filter_types=filter_types)\
                .order_by('-aggregated_amount')
            results = list(queryset[lower_limit:upper_limit + 1])

            page_metadata = get_simple_pagination_metadata(len(results), limit, page)
            results = results[:limit]

            response = {"category": category, "scope": scope, "limit": limit, "results": results,
                        "page_metadata": page_metadata}
            return Response(response)

        elif category == "funding_agency":
            potential_scopes = ["agency", "subagency"]
            if scope not in potential_scopes:
                raise InvalidParameterException("scope does not have a valid value")

            if scope == "agency":
                queryset = queryset \
                    .filter(funding_toptier_agency_name__isnull=False) \
                    .values(
                        agency_name=F('funding_toptier_agency_name'),
                        agency_abbreviation=F('funding_toptier_agency_abbreviation'))

            elif scope == "subagency":
                queryset = queryset \
                    .filter(
                        funding_subtier_agency_name__isnull=False) \
                    .values(
                        agency_name=F('funding_subtier_agency_name'),
                        agency_abbreviation=F('funding_subtier_agency_abbreviation'))

            elif scope == "office":
                # NOT IMPLEMENTED IN UI
                raise NotImplementedError

            queryset = sum_transaction_amount(queryset, 'aggregated_amount', filter_types=filter_types) \
                .order_by('-aggregated_amount')
            results = list(queryset[lower_limit:upper_limit + 1])

            page_metadata = get_simple_pagination_metadata(len(results), limit, page)
            results = results[:limit]

            response = {"category": category, "scope": scope, "limit": limit, "results": results,
                        "page_metadata": page_metadata}
            return Response(response)

        elif category == "recipient":
            if scope == "duns":
                queryset = queryset \
                    .values(legal_entity_id=F("recipient_id"))
                queryset = sum_transaction_amount(queryset, 'aggregated_amount', filter_types=filter_types) \
                    .order_by('-aggregated_amount') \
                    .values("aggregated_amount", "legal_entity_id", "recipient_name") \
                    .order_by("-aggregated_amount")

                # Begin DB hits here
                results = list(queryset[lower_limit:upper_limit + 1])

                page_metadata = get_simple_pagination_metadata(len(results), limit, page)
                results = results[:limit]

            elif scope == "parent_duns":
                queryset = queryset \
                    .filter(parent_recipient_unique_id__isnull=False)
                queryset = sum_transaction_amount(queryset, 'aggregated_amount', filter_types=filter_types,
                                                  calculate_totals=False) \
                    .values(
                        'aggregated_amount',
                        'recipient_name',
                        'parent_recipient_unique_id') \
                    .order_by('-aggregated_amount')

                # Begin DB hits here
                results = list(queryset[lower_limit:upper_limit + 1])
                page_metadata = get_simple_pagination_metadata(len(results), limit, page)
                results = results[:limit]

            else:  # recipient_type
                raise InvalidParameterException("recipient type is not yet implemented")

            response = {"category": category, "scope": scope, "limit": limit, "results": results,
                        "page_metadata": page_metadata}
            return Response(response)

        elif category == "cfda_programs":
            if can_use_view(filters, 'SummaryCfdaNumbersView'):
                queryset = get_view_queryset(filters, 'SummaryCfdaNumbersView')
                queryset = queryset \
                    .filter(
                        federal_action_obligation__isnull=False,
                        cfda_number__isnull=False) \
                    .values(cfda_program_number=F("cfda_number"))
                queryset = sum_transaction_amount(queryset, 'aggregated_amount', filter_types=filter_types) \
                    .values(
                        "aggregated_amount",
                        "cfda_program_number",
                        program_title=F("cfda_title")) \
                    .order_by('-aggregated_amount')

                # Begin DB hits here
                results = list(queryset[lower_limit:upper_limit + 1])
                page_metadata = get_simple_pagination_metadata(len(results), limit, page)
                results = results[:limit]
                for trans in results:
                    trans['popular_name'] = None
                    # small DB hit every loop here
                    cfda = Cfda.objects \
                        .filter(
                            program_title=trans['program_title'],
                            program_number=trans['cfda_program_number']) \
                        .values('popular_name').first()

                    if cfda:
                        trans['popular_name'] = cfda['popular_name']

            else:
                queryset = queryset \
                    .filter(
                        cfda_number__isnull=False) \
                    .values(cfda_program_number=F("cfda_number"))
                queryset = sum_transaction_amount(queryset, 'aggregated_amount', filter_types=filter_types) \
                    .values(
                        "aggregated_amount",
                        "cfda_program_number",
                        popular_name=F("cfda_popular_name"),
                        program_title=F("cfda_title")) \
                    .order_by('-aggregated_amount')

                # Begin DB hits here
                results = list(queryset[lower_limit:upper_limit + 1])
                page_metadata = get_simple_pagination_metadata(len(results), limit, page)
                results = results[:limit]

            response = {"category": category, "limit": limit, "results": results, "page_metadata": page_metadata}
            return Response(response)

        elif category == "industry_codes":  # industry_codes
            if scope == "psc":
                if can_use_view(filters, 'SummaryPscCodesView'):
                    queryset = get_view_queryset(filters, 'SummaryPscCodesView')
                    queryset = queryset \
                        .filter(product_or_service_code__isnull=False) \
                        .values(psc_code=F("product_or_service_code"))
                else:
                    queryset = queryset \
                        .filter(psc_code__isnull=False) \
                        .values("psc_code")

                queryset = sum_transaction_amount(queryset, 'aggregated_amount', filter_types=filter_types) \
                    .order_by('-aggregated_amount')
                # Begin DB hits here
                results = list(queryset[lower_limit:upper_limit + 1])

                page_metadata = get_simple_pagination_metadata(len(results), limit, page)
                results = results[:limit]

                response = {"category": category, "scope": scope, "limit": limit, "results": results,
                            "page_metadata": page_metadata}
                return Response(response)

            elif scope == "naics":
                if can_use_view(filters, 'SummaryNaicsCodesView'):
                    queryset = get_view_queryset(filters, 'SummaryNaicsCodesView')
                    queryset = queryset \
                        .filter(naics_code__isnull=False) \
                        .values('naics_code')
                    queryset = sum_transaction_amount(queryset, 'aggregated_amount', filter_types=filter_types) \
                        .order_by('-aggregated_amount') \
                        .values(
                            'naics_code',
                            'aggregated_amount',
                            'naics_description')
                else:
                    queryset = queryset \
                        .filter(naics_code__isnull=False) \
                        .values("naics_code")
                    queryset = sum_transaction_amount(queryset, 'aggregated_amount', filter_types=filter_types) \
                        .order_by('-aggregated_amount') \
                        .values(
                            'naics_code',
                            'aggregated_amount',
                            'naics_description')

                # Begin DB hits here
                results = list(queryset[lower_limit:upper_limit + 1])

                page_metadata = get_simple_pagination_metadata(len(results), limit, page)
                results = results[:limit]

                response = {"category": category, "scope": scope, "limit": limit, "results": results,
                            "page_metadata": page_metadata}
                return Response(response)

            else:  # recipient_type
                raise InvalidParameterException("recipient type is not yet implemented")


@api_transformations(api_version=API_VERSION, function_list=API_TRANSFORM_FUNCTIONS)
class SpendingByGeographyVisualizationViewSet(APIView):
    """
        This route takes award filters, and returns spending by state code, county code, or congressional district code.
        endpoint_doc: /advanced award search/spending_by_geography.md
    """
    geo_layer = None  # State, county or District
    geo_layer_filters = None  # Specific geo_layers to filter on
    queryset = None  # Transaction queryset
    geo_queryset = None  # Aggregate queryset based on scope

    @cache_response()
    def post(self, request):
        models = [
<<<<<<< HEAD
            {'name': 'subawards', 'key': 'subawards', 'type': 'boolean'}
=======
            {'name': 'subawards', 'key': 'subawards', 'type': 'boolean'},
            {'name': 'scope', 'key': 'scope', 'type': 'enum',
             'enum_values': ['place_of_performance', 'recipient_location']},
            {'name': 'geo_layer', 'key': 'geo_layer', 'type': 'enum',
             'enum_values': ['state', 'county', 'district']},
            {'name': 'geo_layer_filters', 'key': 'geo_layer_filters',
             'type': 'array', 'array_type': 'text', 'text_type': 'search'}
>>>>>>> 1cf20818
        ]
        models.extend(copy.deepcopy(AWARD_FILTER))
        models.extend(copy.deepcopy(PAGINATION))
        json_request = TinyShield(models).block(request.data)

        self.subawards = json_request.get("subawards", False)
        self.scope = json_request.get("scope")
        self.filters = json_request.get("filters", None)
        self.geo_layer = json_request.get("geo_layer")
        self.geo_layer_filters = json_request.get("geo_layer_filters")

        fields_list = []  # fields to include in the aggregate query

        loc_dict = {
            'state': 'state_code',
            'county': 'county_code',
            'district': 'congressional_code'
        }

        model_dict = {
            'place_of_performance': 'pop',
            'recipient_location': 'recipient_location',
            'subawards_place_of_performance': 'place_of_performance',
            'subawards_recipient_location': 'recipient__location'
        }

        # Build the query based on the scope fields and geo_layers
        # Fields not in the reference objects above then request is invalid

        scope_field_name = model_dict.get('{}{}'.format('subawards_' if self.subawards else '', self.scope))
        loc_field_name = loc_dict.get(self.geo_layer)
        loc_lookup = '{}_{}{}'.format(scope_field_name, '_' if self.subawards else '', loc_field_name)

        if scope_field_name is None:
            raise InvalidParameterException("Invalid request parameters: scope")
        if loc_field_name is None:
            raise InvalidParameterException("Invalid request parameters: geo_layer")

        if self.subawards:
            # We do not use matviews for Subaward filtering, just the Subaward download filters
            self.queryset = subaward_filter(self.filters)
            self.model_name = Subaward
        else:
            self.queryset, self.model_name = spending_by_geography(self.filters)

        if self.geo_layer == 'state':
            # State will have one field (state_code) containing letter A-Z
            kwargs = {
                '{}_{}country_code'.format(scope_field_name, '_location_' if self.subawards else ''): 'USA',
                '{}'.format('amount__isnull' if self.subawards else 'federal_action_obligation__isnull'): False
            }

            # Only state scope will add its own state code
            # State codes are consistent in database i.e. AL, AK
            fields_list.append(loc_lookup)

            state_response = {
                'scope': self.scope,
                'geo_layer': self.geo_layer,
                'results': self.state_results(kwargs, fields_list, loc_lookup)
            }

            return Response(state_response)

        else:
            # County and district scope will need to select multiple fields
            # State code is needed for county/district aggregation
            state_lookup = '{}_{}{}'.format(scope_field_name, '_' if self.subawards else '', loc_dict['state'])
            fields_list.append(state_lookup)

            # Adding regex to county/district codes to remove entries with letters since can't be surfaced by map
            kwargs = {
                '{}__isnull'.format('amount' if self.subawards else 'federal_action_obligation'): False
            }

            if self.geo_layer == 'county':
                # County name added to aggregation since consistent in db
                county_name_lookup = '{}_{}county_name'.format(scope_field_name, '_' if self.subawards else '')
                fields_list.append(county_name_lookup)
                self.county_district_queryset(
                    kwargs,
                    fields_list,
                    loc_lookup,
                    state_lookup,
                    scope_field_name
                )

                county_response = {
                    'scope': self.scope,
                    'geo_layer': self.geo_layer,
                    'results': self.county_results(state_lookup, county_name_lookup)
                }

                return Response(county_response)
            else:
                self.county_district_queryset(
                    kwargs,
                    fields_list,
                    loc_lookup,
                    state_lookup,
                    scope_field_name
                )

                district_response = {
                    'scope': self.scope,
                    'geo_layer': self.geo_layer,
                    'results': self.district_results(state_lookup)
                }

                return Response(district_response)

    def state_results(self, filter_args, lookup_fields, loc_lookup):
        # Adding additional state filters if specified
        if self.geo_layer_filters:
            self.queryset = self.queryset.filter(**{'{}__{}'.format(loc_lookup, 'in'): self.geo_layer_filters})
        else:
            # Adding null filter for state for specific partial index
            # when not using geocode_filter
            filter_args['{}__isnull'.format(loc_lookup)] = False

        self.geo_queryset = self.queryset.filter(**filter_args).values(*lookup_fields)
        filter_types = self.filters['award_type_codes'] if 'award_type_codes' in self.filters else award_type_mapping
        self.geo_queryset = sum_transaction_amount(self.geo_queryset, filter_types=filter_types) if not self.subawards \
            else self.geo_queryset.annotate(transaction_amount=Sum('amount'))

        # State names are inconsistent in database (upper, lower, null)
        # Used lookup instead to be consistent
        results = [{
            'shape_code': x[loc_lookup],
            'aggregated_amount': x['transaction_amount'],
            'display_name': code_to_state.get(x[loc_lookup], {'name': 'None'}).get('name').title()
        } for x in self.geo_queryset]

        return results

    def county_district_queryset(self, kwargs, fields_list, loc_lookup, state_lookup, scope_field_name):
        # Filtering queryset to specific county/districts if requested
        # Since geo_layer_filters comes as concat of state fips and county/district codes
        # need to split for the geocode_filter
        if self.geo_layer_filters:
            self.queryset &= geocode_filter_locations(scope_field_name, [
                {'state': fips_to_code.get(x[:2]), self.geo_layer: x[2:], 'country': 'USA'}
                for x in self.geo_layer_filters
            ], self.model_name, not self.subawards)
        else:
            # Adding null, USA, not number filters for specific partial index when not using geocode_filter
            kwargs['{}__{}'.format(loc_lookup, 'isnull')] = False
            kwargs['{}__{}'.format(state_lookup, 'isnull')] = False
            kwargs['{}_{}country_code'.format(scope_field_name, '_location_' if self.subawards else '')] = 'USA'
            kwargs['{}__{}'.format(loc_lookup, 'iregex')] = r'^[0-9]*(\.\d+)?$'

        # Turn county/district codes into float since inconsistent in database
        # Codes in location table ex: '01', '1', '1.0'
        # Cast will group codes as a float and will combine inconsistent codes
        self.geo_queryset = self.queryset.filter(**kwargs) \
            .values(*fields_list) \
            .annotate(code_as_float=Cast(loc_lookup, FloatField()))
        filter_types = self.filters['award_type_codes'] if 'award_type_codes' in self.filters else award_type_mapping
        self.geo_queryset = sum_transaction_amount(self.geo_queryset, filter_types=filter_types) if not self.subawards \
            else self.geo_queryset.annotate(transaction_amount=Sum('amount'))

        return self.geo_queryset

    def county_results(self, state_lookup, county_name):
        # Returns county results formatted for map
        results = [{
            'shape_code': code_to_state.get(x[state_lookup])['fips'] + pad_codes(self.geo_layer, x['code_as_float']),
            'aggregated_amount': x['transaction_amount'],
            'display_name': x[county_name].title() if x[county_name] is not None else x[county_name]
        } for x in self.geo_queryset]

        return results

    def district_results(self, state_lookup):
        # Returns congressional district results formatted for map
        results = [{
            'shape_code': code_to_state.get(x[state_lookup])['fips'] + pad_codes(self.geo_layer, x['code_as_float']),
            'aggregated_amount': x['transaction_amount'],
            'display_name': x[state_lookup] + '-' + pad_codes(self.geo_layer, x['code_as_float'])
        } for x in self.geo_queryset]

        return results


@api_transformations(api_version=API_VERSION, function_list=API_TRANSFORM_FUNCTIONS)
class SpendingByAwardVisualizationViewSet(APIView):
    """
    This route takes award filters and fields, and returns the fields of the filtered awards.
    endpoint_doc: /advanced_award_search/spending_by_award.md
    """
    @total_ordering
    class MinType(object):
        def __le__(self, other):
            return True

        def __eq__(self, other):
            return self is other
    Min = MinType()

    @cache_response()
    def post(self, request):
        """Return all budget function/subfunction titles matching the provided search text"""
        models = [
            {'name': 'fields', 'key': 'fields', 'type': 'array', 'array_type': 'text', 'text_type': 'search'},
            {'name': 'subawards', 'key': 'subawards', 'type': 'boolean'}
        ]
        models.extend(copy.deepcopy(AWARD_FILTER))
        models.extend(copy.deepcopy(PAGINATION))
        for m in models:
            if m['name'] in ('award_type_codes', 'fields'):
                m['optional'] = False
        json_request = TinyShield(models).block(request.data)
        fields = json_request.get("fields", None)
        filters = json_request.get("filters", None)
        subawards = json_request.get("subawards", False)
        order = json_request.get("order", "asc")
        limit = json_request["limit"]
        page = json_request["page"]

        lower_limit = (page - 1) * limit
        upper_limit = page * limit

<<<<<<< HEAD
        if type(subawards) is not bool:
            raise InvalidParameterException('subawards does not have a valid value')

=======
>>>>>>> 1cf20818
        sort = json_request.get("sort", fields[0])
        if sort not in fields:
            raise InvalidParameterException("Sort value not found in fields: {}".format(sort))

        subawards_values = list(contract_subaward_mapping.keys()) + list(grant_subaward_mapping.keys())
        awards_values = list(award_contracts_mapping.keys()) + list(loan_award_mapping) + \
            list(non_loan_assistance_award_mapping.keys())
        if (subawards and sort not in subawards_values) or (not subawards and sort not in awards_values):
            raise InvalidParameterException("Sort value not found in award mappings: {}".format(sort))

        # build sql query filters
        if subawards:
            # We do not use matviews for Subaward filtering, just the Subaward download filters
            queryset = subaward_filter(filters)

            values = {'subaward_number', 'award__piid', 'award__fain', 'award_type'}
            for field in fields:
                if contract_subaward_mapping.get(field):
                    values.add(contract_subaward_mapping.get(field))
                if grant_subaward_mapping.get(field):
                    values.add(grant_subaward_mapping.get(field))
        else:
            queryset = matview_search_filter(filters, UniversalAwardView).values()

            values = {'award_id', 'piid', 'fain', 'uri', 'type'}
            for field in fields:
                if award_contracts_mapping.get(field):
                    values.add(award_contracts_mapping.get(field))
                if loan_award_mapping.get(field):
                    values.add(loan_award_mapping.get(field))
                if non_loan_assistance_award_mapping.get(field):
                    values.add(non_loan_assistance_award_mapping.get(field))

        # Modify queryset to be ordered if we specify "sort" in the request
        if sort and "no intersection" not in filters["award_type_codes"]:
            if subawards:
                if set(filters["award_type_codes"]) <= set(contract_type_mapping):  # Subaward contracts
                    sort_filters = [contract_subaward_mapping[sort]]
                elif set(filters["award_type_codes"]) <= set(grant_type_mapping):  # Subaward grants
                    sort_filters = [grant_subaward_mapping[sort]]
            else:
                if set(filters["award_type_codes"]) <= set(contract_type_mapping):  # contracts
                    sort_filters = [award_contracts_mapping[sort]]
                elif set(filters["award_type_codes"]) <= set(loan_type_mapping):  # loans
                    sort_filters = [loan_award_mapping[sort]]
                else:  # assistance data
                    sort_filters = [non_loan_assistance_award_mapping[sort]]

            if sort == "Award ID":
                sort_filters = ["award__piid", "award__fain"] if subawards else ["piid", "fain", "uri"]
            if order == "desc":
                sort_filters = ["-" + sort_filter for sort_filter in sort_filters]

            queryset = queryset.order_by(*sort_filters).values(*list(values))

        limited_queryset = queryset[lower_limit:upper_limit + 1]
        has_next = len(limited_queryset) > limit

        results = []
        for award in limited_queryset[:limit]:
            if subawards:
                row = {"internal_id": award["subaward_number"]}

                if award['award_type'] == 'procurement':
                    for field in fields:
                        row[field] = award.get(contract_subaward_mapping[field])
                elif award['award_type'] == 'grant':
                    for field in fields:
                        row[field] = award.get(grant_subaward_mapping[field])
            else:
                row = {"internal_id": award["award_id"]}

                if award['type'] in loan_type_mapping:  # loans
                    for field in fields:
                        row[field] = award.get(loan_award_mapping.get(field))
                elif award['type'] in non_loan_assistance_type_mapping:  # assistance data
                    for field in fields:
                        row[field] = award.get(non_loan_assistance_award_mapping.get(field))
                elif (award['type'] is None and award['piid']) or award['type'] in contract_type_mapping:
                    # IDV + contract
                    for field in fields:
                        row[field] = award.get(award_contracts_mapping.get(field))

                if "Award ID" in fields:
                    for id_type in ["piid", "fain", "uri"]:
                        if award[id_type]:
                            row["Award ID"] = award[id_type]
                            break
            results.append(row)

        # build response
        response = {
            'limit': limit,
            'results': results,
            'page_metadata': {
                'page': page,
                'hasNext': has_next
            }
        }

        return Response(response)


@api_transformations(api_version=API_VERSION, function_list=API_TRANSFORM_FUNCTIONS)
class SpendingByAwardCountVisualizationViewSet(APIView):
    """
    This route takes award filters, and returns the number of awards in each award type (Contracts, Loans, Grants, etc.)
        endpoint_doc: /advanced_award_search/spending_by_award_count.md
    """
    @cache_response()
    def post(self, request):
        """Return all budget function/subfunction titles matching the provided search text"""
        models = [
            {'name': 'subawards', 'key': 'subawards', 'type': 'boolean'}
        ]
        models.extend(copy.deepcopy(AWARD_FILTER))
        models.extend(copy.deepcopy(PAGINATION))
        '''for m in models:
            if m['name'] in ('award_type_codes', 'fields'):
                m['optional'] = True'''
        json_request = TinyShield(models).block(request.data)
        filters = json_request.get("filters", None)
        subawards = json_request.get("subawards", False)
        if filters is None:
            raise InvalidParameterException("Missing one or more required request parameters: filters")

        if subawards:
            # We do not use matviews for Subaward filtering, just the Subaward download filters
            queryset = subaward_filter(filters)
        else:
            queryset, model = spending_by_award_count(filters)

        if subawards:
            queryset = queryset \
                .values('award_type') \
                .annotate(category_count=Count('id'))

        elif model == 'SummaryAwardView':
            queryset = queryset \
                .values('category') \
                .annotate(category_count=Sum('counts'))

        else:
            # for IDV CONTRACTS category is null. change to contract
            queryset = queryset \
                .values('category') \
                .annotate(category_count=Count(Coalesce('category', Value('contract')))) \
                .values('category', 'category_count')

        results = {
            "contracts": 0, "grants": 0, "direct_payments": 0, "loans": 0, "other": 0
        } if not subawards else {
            "subcontracts": 0, "subgrants": 0
        }

        categories = {
            'contract': 'contracts',
            'grant': 'grants',
            'direct payment': 'direct_payments',
            'loans': 'loans',
            'other': 'other'
        } if not subawards else {'procurement': 'subcontracts', 'grant': 'subgrants'}

        category_name = 'category' if not subawards else 'award_type'

        # DB hit here
        for award in queryset:
            if award[category_name] is None:
                result_key = 'contracts' if not subawards else 'subcontracts'
            elif award[category_name] not in categories.keys():
                result_key = 'other'
            else:
                result_key = categories[award[category_name]]
            results[result_key] += award['category_count']

        # build response
        return Response({"results": results})

    #  ###############################  #
        # ELASTIC SEARCH ENDPOINTS #
        # ONLY BELOW THIS POINT    #
    #  ###############################  #
<<<<<<< HEAD


=======


>>>>>>> 1cf20818
@api_transformations(api_version=API_VERSION, function_list=API_TRANSFORM_FUNCTIONS)
class SpendingByTransactionVisualizationViewSet(APIView):
    """
    This route takes keyword search fields, and returns the fields of the searched term.
        endpoint_doc: /advanced_award_search/spending_by_transaction.md
    """
    @total_ordering
    class MinType(object):
        def __le__(self, other):
            return True

        def __eq__(self, other):
            return self is other
    Min = MinType()

    @cache_response()
    def post(self, request):

        models = [
            {'name': 'fields', 'key': 'fields', 'type': 'array', 'array_type': 'text',
             'text_type': 'search', 'optional': False},
        ]
        models.extend(copy.deepcopy(AWARD_FILTER))
        models.extend(copy.deepcopy(PAGINATION))
        for m in models:
            if m['name'] in ('keyword', 'award_type_codes', 'sort'):
                m['optional'] = False
        validated_payload = TinyShield(models).block(request.data)

        if validated_payload['sort'] not in validated_payload['fields']:
            raise InvalidParameterException("Sort value not found in fields: {}".format(validated_payload['sort']))

        lower_limit = (validated_payload['page'] - 1) * validated_payload['limit']
        success, response, total = search_transactions(validated_payload, lower_limit, validated_payload['limit'] + 1)
        if not success:
            raise InvalidParameterException(response)

        metadata = get_simple_pagination_metadata(len(response), validated_payload['limit'], validated_payload['page'])

        results = []
        for transaction in response[:validated_payload['limit']]:
            results.append(transaction)

        response = {
            'limit': validated_payload['limit'],
            'results': results,
            'page_metadata': metadata
        }
        return Response(response)


@api_transformations(api_version=API_VERSION, function_list=API_TRANSFORM_FUNCTIONS)
class TransactionSummaryVisualizationViewSet(APIView):
    """
    This route takes award filters, and returns the number of transactions and summation of federal action obligations.
        endpoint_doc: /advanced_award_search/transaction_spending_summary.md
    """
    @cache_response()
    def post(self, request):
        """
            Returns a summary of transactions which match the award search filter
                Desired values:
                    total number of transactions `award_count`
                    The federal_action_obligation sum of all those transactions `award_spending`

            *Note* Only deals with prime awards, future plans to include sub-awards.
        """

        models = [{'name': 'keyword', 'key': 'filters|keyword', 'type': 'array',
                  'array_type': 'text', 'text_type': 'search', 'optional': False}]
        validated_payload = TinyShield(models).block(request.data)

        results = spending_by_transaction_sum_and_count(validated_payload)
        if not results:
            raise ElasticsearchConnectionException('Error generating the transaction sums and counts')
        return Response({"results": results})


@api_transformations(api_version=API_VERSION, function_list=API_TRANSFORM_FUNCTIONS)
class SpendingByTransactionCountVisualizaitonViewSet(APIView):
    """
    This route takes keyword search fields, and returns the fields of the searched term.
        endpoint_doc: /advanced_award_search/spending_by_transaction_count.md

    """
    @cache_response()
    def post(self, request):

        models = [{'name': 'keyword', 'key': 'filters|keyword', 'type': 'array', 'array_type': 'text',
                  'text_type': 'search', 'optional': False}]
        validated_payload = TinyShield(models).block(request.data)
        results = spending_by_transaction_count(validated_payload)
        if not results:
            raise ElasticsearchConnectionException('Error during the aggregations')
        return Response({"results": results})<|MERGE_RESOLUTION|>--- conflicted
+++ resolved
@@ -42,13 +42,10 @@
 logger = logging.getLogger(__name__)
 
 API_VERSION = settings.API_VERSION
-<<<<<<< HEAD
+
 API_TRANSFORM_FUNCTIONS = [
     transform_keyword,
 ]
-=======
-API_TRANSFORM_FUNCTIONS = []
->>>>>>> 1cf20818
 
 
 @api_transformations(api_version=API_VERSION, function_list=API_TRANSFORM_FUNCTIONS)
@@ -132,11 +129,7 @@
         # Expected results structure
         # [{
         # 'time_period': {'fy': '2017', 'quarter': '3'},
-<<<<<<< HEAD
         #   'aggregated_amount': '200000000'
-=======
-        #       'aggregated_amount': '200000000'
->>>>>>> 1cf20818
         # }]
         sorted_group_results = sorted(
             group_results.items(),
@@ -168,20 +161,13 @@
         models = [
             {'name': 'category', 'key': 'category', 'type': 'enum',
                 'enum_values': ["awarding_agency", "funding_agency", "recipient", "cfda_programs", "industry_codes"],
-<<<<<<< HEAD
                 'optional': False}
-=======
-                'optional': False},
->>>>>>> 1cf20818
+
         ]
         models.extend(copy.deepcopy(AWARD_FILTER))
         models.extend(copy.deepcopy(PAGINATION))
         json_request = TinyShield(models).block(request.data)
-<<<<<<< HEAD
-        category = json_request.get("category", None)
-=======
         category = json_request["category"]
->>>>>>> 1cf20818
         scope = json_request.get("scope", None)
         filters = json_request("filters", None)
         limit = json_request["limit"]
@@ -436,9 +422,6 @@
     @cache_response()
     def post(self, request):
         models = [
-<<<<<<< HEAD
-            {'name': 'subawards', 'key': 'subawards', 'type': 'boolean'}
-=======
             {'name': 'subawards', 'key': 'subawards', 'type': 'boolean'},
             {'name': 'scope', 'key': 'scope', 'type': 'enum',
              'enum_values': ['place_of_performance', 'recipient_location']},
@@ -446,7 +429,6 @@
              'enum_values': ['state', 'county', 'district']},
             {'name': 'geo_layer_filters', 'key': 'geo_layer_filters',
              'type': 'array', 'array_type': 'text', 'text_type': 'search'}
->>>>>>> 1cf20818
         ]
         models.extend(copy.deepcopy(AWARD_FILTER))
         models.extend(copy.deepcopy(PAGINATION))
@@ -669,12 +651,6 @@
         lower_limit = (page - 1) * limit
         upper_limit = page * limit
 
-<<<<<<< HEAD
-        if type(subawards) is not bool:
-            raise InvalidParameterException('subawards does not have a valid value')
-
-=======
->>>>>>> 1cf20818
         sort = json_request.get("sort", fields[0])
         if sort not in fields:
             raise InvalidParameterException("Sort value not found in fields: {}".format(sort))
@@ -857,13 +833,9 @@
         # ELASTIC SEARCH ENDPOINTS #
         # ONLY BELOW THIS POINT    #
     #  ###############################  #
-<<<<<<< HEAD
-
-
-=======
-
-
->>>>>>> 1cf20818
+
+
+
 @api_transformations(api_version=API_VERSION, function_list=API_TRANSFORM_FUNCTIONS)
 class SpendingByTransactionVisualizationViewSet(APIView):
     """
