--- conflicted
+++ resolved
@@ -12,15 +12,10 @@
 
 [Filter Object](../search_filters.md)
 
-<<<<<<< HEAD
+subawards (**OPTIONAL**): Boolean value.  True when you want to group by Subawards instead of Awards.  Defaulted to False.
+
 limit (**OPTIONAL**): How many results are returned. If no limit is specified, the limit is set to 10.
 
-=======
-subawards (**OPTIONAL**): Boolean value.  True when you want to group by Subawards instead of Awards.  Defaulted to False.
-
-limit (**OPTIONAL**): How many results are returned. If no limit is specified, the limit is set to 10.
-
->>>>>>> 986089b7
 page (**OPTIONAL**): The page number that is currently returned.
 
 sort (**OPTIONAL**): Optional parameter indicating what value results should be sorted by. Valid options are any of the fields in the JSON objects in the response. Defaults to the first `field` provided. Example: ['Award ID']
